package filesystem

import (
	"fmt"
	"html"
	"io/fs"
	"path"
	"path/filepath"
	"sort"
	"strings"

	"github.com/gofiber/fiber/v3"
)

func getFileExtension(p string) string {
	n := strings.LastIndexByte(p, '.')
	if n < 0 {
		return ""
	}
	return p[n:]
}

func dirList(c fiber.Ctx, f fs.File) error {
	ff := f.(fs.ReadDirFile)
	fileinfos, err := ff.ReadDir(-1)
	if err != nil {
		return fmt.Errorf("failed to read dir: %w", err)
	}

	fm := make(map[string]fs.FileInfo, len(fileinfos))
	filenames := make([]string, 0, len(fileinfos))
	for _, fi := range fileinfos {
		name := fi.Name()
		info, err := fi.Info()
		if err != nil {
			return err
		}

		fm[name] = info
		filenames = append(filenames, name)
	}

	basePathEscaped := html.EscapeString(c.Path())
	_, _ = fmt.Fprintf(c, "<html><head><title>%s</title><style>.dir { font-weight: bold }</style></head><body>", basePathEscaped)
	_, _ = fmt.Fprintf(c, "<h1>%s</h1>", basePathEscaped)
	_, _ = fmt.Fprint(c, "<ul>")

	if len(basePathEscaped) > 1 {
<<<<<<< HEAD
		parentPathEscaped := html.EscapeString(strings.TrimRight(c.Path(), "/") + "/..")
		fmt.Fprintf(c, `<li><a href="%s" class="dir">..</a></li>`, parentPathEscaped)
=======
		parentPathEscaped := html.EscapeString(utils.TrimRight(c.Path(), '/') + "/..")
		_, _ = fmt.Fprintf(c, `<li><a href="%s" class="dir">..</a></li>`, parentPathEscaped)
>>>>>>> 61a33361
	}

	sort.Strings(filenames)
	for _, name := range filenames {
		pathEscaped := html.EscapeString(path.Join(c.Path() + "/" + name))
		fi := fm[name]
		auxStr := "dir"
		className := "dir"
		if !fi.IsDir() {
			auxStr = fmt.Sprintf("file, %d bytes", fi.Size())
			className = "file"
		}
		_, _ = fmt.Fprintf(c, `<li><a href="%s" class="%s">%s</a>, %s, last modified %s</li>`,
			pathEscaped, className, html.EscapeString(name), auxStr, fi.ModTime())
	}
	_, _ = fmt.Fprint(c, "</ul></body></html>")

	c.Type("html")

	return nil
}

func openFile(fs fs.FS, name string) (fs.File, error) {
	name = filepath.ToSlash(name)

	return fs.Open(name)
}<|MERGE_RESOLUTION|>--- conflicted
+++ resolved
@@ -46,13 +46,8 @@
 	_, _ = fmt.Fprint(c, "<ul>")
 
 	if len(basePathEscaped) > 1 {
-<<<<<<< HEAD
 		parentPathEscaped := html.EscapeString(strings.TrimRight(c.Path(), "/") + "/..")
-		fmt.Fprintf(c, `<li><a href="%s" class="dir">..</a></li>`, parentPathEscaped)
-=======
-		parentPathEscaped := html.EscapeString(utils.TrimRight(c.Path(), '/') + "/..")
 		_, _ = fmt.Fprintf(c, `<li><a href="%s" class="dir">..</a></li>`, parentPathEscaped)
->>>>>>> 61a33361
 	}
 
 	sort.Strings(filenames)
