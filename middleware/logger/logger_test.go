package logger

import (
	"bytes"
	"errors"
	"fmt"
	"io"
	"net/http"
	"net/http/httptest"
	"os"
	"sync"
	"testing"

<<<<<<< HEAD
	"github.com/gofiber/fiber/v3"
	"github.com/gofiber/fiber/v3/middleware/requestid"
	"github.com/stretchr/testify/require"
	"github.com/valyala/bytebufferpool"
	"github.com/valyala/fasthttp"
=======
	"github.com/valyala/bytebufferpool"
	"github.com/valyala/fasthttp"

	"github.com/gofiber/fiber/v2"
	"github.com/gofiber/fiber/v2/middleware/requestid"
	"github.com/gofiber/fiber/v2/utils"
>>>>>>> f8457f2e
)

// go test -run Test_Logger
func Test_Logger(t *testing.T) {
	app := fiber.New()

	buf := bytebufferpool.Get()
	defer bytebufferpool.Put(buf)

	app.Use(New(Config{
		Format: "${error}",
		Output: buf,
	}))

	app.Get("/", func(c fiber.Ctx) error {
		return errors.New("some random error")
	})

	resp, err := app.Test(httptest.NewRequest("GET", "/", nil))
	require.NoError(t, err)
	require.Equal(t, fiber.StatusInternalServerError, resp.StatusCode)
	require.Equal(t, "some random error", buf.String())
}

// go test -run Test_Logger_locals
func Test_Logger_locals(t *testing.T) {
	app := fiber.New()

	buf := bytebufferpool.Get()
	defer bytebufferpool.Put(buf)

	app.Use(New(Config{
		Format: "${locals:demo}",
		Output: buf,
	}))

	app.Get("/", func(c fiber.Ctx) error {
		c.Locals("demo", "johndoe")
		return c.SendStatus(fiber.StatusOK)
	})

	app.Get("/int", func(c fiber.Ctx) error {
		c.Locals("demo", 55)
		return c.SendStatus(fiber.StatusOK)
	})

	app.Get("/empty", func(c fiber.Ctx) error {
		return c.SendStatus(fiber.StatusOK)
	})

	resp, err := app.Test(httptest.NewRequest("GET", "/", nil))
	require.NoError(t, err)
	require.Equal(t, fiber.StatusOK, resp.StatusCode)
	require.Equal(t, "johndoe", buf.String())

	buf.Reset()

	resp, err = app.Test(httptest.NewRequest("GET", "/int", nil))
	require.NoError(t, err)
	require.Equal(t, fiber.StatusOK, resp.StatusCode)
	require.Equal(t, "55", buf.String())

	buf.Reset()

	resp, err = app.Test(httptest.NewRequest("GET", "/empty", nil))
	require.NoError(t, err)
	require.Equal(t, fiber.StatusOK, resp.StatusCode)
	require.Equal(t, "", buf.String())
}

// go test -run Test_Logger_Next
func Test_Logger_Next(t *testing.T) {
	app := fiber.New()
	app.Use(New(Config{
		Next: func(_ fiber.Ctx) bool {
			return true
		},
	}))

	resp, err := app.Test(httptest.NewRequest("GET", "/", nil))
	require.NoError(t, err)
	require.Equal(t, fiber.StatusNotFound, resp.StatusCode)
}

// go test -run Test_Logger_Done
func Test_Logger_Done(t *testing.T) {
	buf := bytes.NewBuffer(nil)
	app := fiber.New()
	app.Use(New(Config{
		Done: func(c *fiber.Ctx, logString []byte) {
			if c.Response().StatusCode() == fiber.StatusOK {
				buf.Write(logString)
			}
		},
	})).Get("/logging", func(ctx *fiber.Ctx) error {
		return ctx.SendStatus(fiber.StatusOK)
	})

	resp, err := app.Test(httptest.NewRequest("GET", "/logging", nil))

	utils.AssertEqual(t, nil, err)
	utils.AssertEqual(t, fiber.StatusOK, resp.StatusCode)
	utils.AssertEqual(t, true, buf.Len() > 0)
}

// go test -run Test_Logger_ErrorTimeZone
func Test_Logger_ErrorTimeZone(t *testing.T) {
	app := fiber.New()
	app.Use(New(Config{
		TimeZone: "invalid",
	}))

	resp, err := app.Test(httptest.NewRequest("GET", "/", nil))
	require.NoError(t, err)
	require.Equal(t, fiber.StatusNotFound, resp.StatusCode)
}

type fakeOutput int

func (o *fakeOutput) Write([]byte) (int, error) {
	*o++
	return 0, errors.New("fake output")
}

// go test -run Test_Logger_ErrorOutput
func Test_Logger_ErrorOutput(t *testing.T) {
	o := new(fakeOutput)
	app := fiber.New()
	app.Use(New(Config{
		Output: o,
	}))

	resp, err := app.Test(httptest.NewRequest("GET", "/", nil))
	require.NoError(t, err)
	require.Equal(t, fiber.StatusNotFound, resp.StatusCode)

	require.Equal(t, 2, int(*o))
}

// go test -run Test_Logger_All
func Test_Logger_All(t *testing.T) {
	buf := bytebufferpool.Get()
	defer bytebufferpool.Put(buf)

	app := fiber.New()
	app.Use(New(Config{
		Format: "${pid}${reqHeaders}${referer}${scheme}${protocol}${ip}${ips}${host}${url}${ua}${body}${route}${black}${red}${green}${yellow}${blue}${magenta}${cyan}${white}${reset}${error}${header:test}${query:test}${form:test}${cookie:test}${non}",
		Output: buf,
	}))

	// Alias colors
	colors := app.Config().ColorScheme

	resp, err := app.Test(httptest.NewRequest("GET", "/?foo=bar", nil))
	require.NoError(t, err)
	require.Equal(t, fiber.StatusNotFound, resp.StatusCode)

	expected := fmt.Sprintf("%dHost=example.comhttpHTTP/1.10.0.0.0example.com/?foo=bar/%s%s%s%s%s%s%s%s%sCannot GET /", os.Getpid(), colors.Black, colors.Red, colors.Green, colors.Yellow, colors.Blue, colors.Magenta, colors.Cyan, colors.White, colors.Reset)
	require.Equal(t, expected, buf.String())
}

// go test -run Test_Query_Params
func Test_Query_Params(t *testing.T) {
	buf := bytebufferpool.Get()
	defer bytebufferpool.Put(buf)

	app := fiber.New()
	app.Use(New(Config{
		Format: "${queryParams}",
		Output: buf,
	}))

	resp, err := app.Test(httptest.NewRequest("GET", "/?foo=bar&baz=moz", nil))
	require.NoError(t, err)
	require.Equal(t, fiber.StatusNotFound, resp.StatusCode)

	expected := "foo=bar&baz=moz"
	require.Equal(t, expected, buf.String())
}

// go test -run Test_Response_Body
func Test_Response_Body(t *testing.T) {
	buf := bytebufferpool.Get()
	defer bytebufferpool.Put(buf)

	app := fiber.New()
	app.Use(New(Config{
		Format: "${resBody}",
		Output: buf,
	}))

	app.Get("/", func(c fiber.Ctx) error {
		return c.SendString("Sample response body")
	})

	app.Post("/test", func(c fiber.Ctx) error {
		return c.Send([]byte("Post in test"))
	})

	_, err := app.Test(httptest.NewRequest("GET", "/", nil))
	require.NoError(t, err)

	expectedGetResponse := "Sample response body"
	require.Equal(t, expectedGetResponse, buf.String())

	buf.Reset() // Reset buffer to test POST

	_, err = app.Test(httptest.NewRequest("POST", "/test", nil))
	require.NoError(t, err)

	expectedPostResponse := "Post in test"
	require.Equal(t, expectedPostResponse, buf.String())
}

// go test -run Test_Logger_AppendUint
func Test_Logger_AppendUint(t *testing.T) {
	app := fiber.New()

	buf := bytebufferpool.Get()
	defer bytebufferpool.Put(buf)

	app.Use(New(Config{
		Format: "${bytesReceived} ${bytesSent} ${status}",
		Output: buf,
	}))

	app.Get("/", func(c fiber.Ctx) error {
		return c.SendString("hello")
	})

	resp, err := app.Test(httptest.NewRequest("GET", "/", nil))
	require.NoError(t, err)
	require.Equal(t, fiber.StatusOK, resp.StatusCode)
	require.Equal(t, "0 5 200", buf.String())
}

// go test -run Test_Logger_Data_Race -race
func Test_Logger_Data_Race(t *testing.T) {
	app := fiber.New()

	buf := bytebufferpool.Get()
	defer bytebufferpool.Put(buf)

	app.Use(New(ConfigDefault))

	app.Get("/", func(c fiber.Ctx) error {
		return c.SendString("hello")
	})

	var (
		resp1, resp2 *http.Response
		err1, err2   error
	)
	wg := &sync.WaitGroup{}
	wg.Add(1)
	go func() {
		resp1, err1 = app.Test(httptest.NewRequest("GET", "/", nil))
		wg.Done()
	}()
	resp2, err2 = app.Test(httptest.NewRequest("GET", "/", nil))
	wg.Wait()

	require.Nil(t, err1)
	require.Equal(t, fiber.StatusOK, resp1.StatusCode)
	require.Nil(t, err2)
	require.Equal(t, fiber.StatusOK, resp2.StatusCode)
}

// go test -v -run=^$ -bench=Benchmark_Logger -benchmem -count=4
func Benchmark_Logger(b *testing.B) {
	benchSetup := func(bb *testing.B, app *fiber.App) {
		h := app.Handler()

<<<<<<< HEAD
	app.Use(New(Config{
		Format: "${bytesReceived} ${bytesSent} ${status}",
		Output: io.Discard,
	}))
	app.Get("/", func(c fiber.Ctx) error {
		return c.SendString("Hello, World!")
	})

	h := app.Handler()
=======
		fctx := &fasthttp.RequestCtx{}
		fctx.Request.Header.SetMethod("GET")
		fctx.Request.SetRequestURI("/")
>>>>>>> f8457f2e

		bb.ReportAllocs()
		bb.ResetTimer()

		for n := 0; n < bb.N; n++ {
			h(fctx)
		}

		utils.AssertEqual(bb, 200, fctx.Response.Header.StatusCode())
	}

<<<<<<< HEAD
	require.Equal(b, 200, fctx.Response.Header.StatusCode())
=======
	b.Run("Base", func(bb *testing.B) {
		app := fiber.New()
		app.Use(New(Config{
			Format: "${bytesReceived} ${bytesSent} ${status}",
			Output: io.Discard,
		}))
		app.Get("/", func(c *fiber.Ctx) error {
			c.Set("test", "test")
			return c.SendString("Hello, World!")
		})
		benchSetup(bb, app)
	})

	b.Run("DefaultFormat", func(bb *testing.B) {
		app := fiber.New()
		app.Use(New(Config{
			Output: io.Discard,
		}))
		app.Get("/", func(c *fiber.Ctx) error {
			return c.SendString("Hello, World!")
		})
		benchSetup(bb, app)
	})

	b.Run("WithTagParameter", func(bb *testing.B) {
		app := fiber.New()
		app.Use(New(Config{
			Format: "${bytesReceived} ${bytesSent} ${status} ${reqHeader:test}",
			Output: io.Discard,
		}))
		app.Get("/", func(c *fiber.Ctx) error {
			c.Set("test", "test")
			return c.SendString("Hello, World!")
		})
		benchSetup(bb, app)
	})
>>>>>>> f8457f2e
}

// go test -run Test_Response_Header
func Test_Response_Header(t *testing.T) {
	buf := bytebufferpool.Get()
	defer bytebufferpool.Put(buf)

	app := fiber.New()
	app.Use(requestid.New(requestid.Config{
		Next:       nil,
		Header:     fiber.HeaderXRequestID,
		Generator:  func() string { return "Hello fiber!" },
		ContextKey: "requestid",
	}))
	app.Use(New(Config{
		Format: "${respHeader:X-Request-ID}",
		Output: buf,
	}))
	app.Get("/", func(c fiber.Ctx) error {
		return c.SendString("Hello fiber!")
	})

	resp, err := app.Test(httptest.NewRequest("GET", "/", nil))

	require.NoError(t, err)
	require.Equal(t, fiber.StatusOK, resp.StatusCode)
	require.Equal(t, "Hello fiber!", buf.String())
}

// go test -run Test_Req_Header
func Test_Req_Header(t *testing.T) {
	buf := bytebufferpool.Get()
	defer bytebufferpool.Put(buf)

	app := fiber.New()
	app.Use(New(Config{
		Format: "${reqHeader:test}",
		Output: buf,
	}))
	app.Get("/", func(c fiber.Ctx) error {
		return c.SendString("Hello fiber!")
	})
	headerReq := httptest.NewRequest("GET", "/", nil)
	headerReq.Header.Add("test", "Hello fiber!")
	resp, err := app.Test(headerReq)

	require.NoError(t, err)
	require.Equal(t, fiber.StatusOK, resp.StatusCode)
	require.Equal(t, "Hello fiber!", buf.String())
}

// go test -run Test_ReqHeader_Header
func Test_ReqHeader_Header(t *testing.T) {
	buf := bytebufferpool.Get()
	defer bytebufferpool.Put(buf)

	app := fiber.New()
	app.Use(New(Config{
		Format: "${reqHeader:test}",
		Output: buf,
	}))
	app.Get("/", func(c fiber.Ctx) error {
		return c.SendString("Hello fiber!")
	})
	reqHeaderReq := httptest.NewRequest("GET", "/", nil)
	reqHeaderReq.Header.Add("test", "Hello fiber!")
	resp, err := app.Test(reqHeaderReq)

<<<<<<< HEAD
	require.NoError(t, err)
	require.Equal(t, fiber.StatusOK, resp.StatusCode)
	require.Equal(t, "Hello fiber!", buf.String())
=======
	utils.AssertEqual(t, nil, err)
	utils.AssertEqual(t, fiber.StatusOK, resp.StatusCode)
	utils.AssertEqual(t, "Hello fiber!", buf.String())
}

// go test -run Test_CustomTags
func Test_CustomTags(t *testing.T) {
	customTag := "it is a custom tag"

	buf := bytebufferpool.Get()
	defer bytebufferpool.Put(buf)

	app := fiber.New()
	app.Use(New(Config{
		Format: "${custom_tag}",
		CustomTags: map[string]LogFunc{
			"custom_tag": func(output Buffer, c *fiber.Ctx, data *Data, extraParam string) (int, error) {
				return output.WriteString(customTag)
			},
		},
		Output: buf,
	}))
	app.Get("/", func(c *fiber.Ctx) error {
		return c.SendString("Hello fiber!")
	})
	reqHeaderReq := httptest.NewRequest("GET", "/", nil)
	reqHeaderReq.Header.Add("test", "Hello fiber!")
	resp, err := app.Test(reqHeaderReq)

	utils.AssertEqual(t, nil, err)
	utils.AssertEqual(t, fiber.StatusOK, resp.StatusCode)
	utils.AssertEqual(t, customTag, buf.String())
>>>>>>> f8457f2e
}<|MERGE_RESOLUTION|>--- conflicted
+++ resolved
@@ -11,20 +11,11 @@
 	"sync"
 	"testing"
 
-<<<<<<< HEAD
 	"github.com/gofiber/fiber/v3"
 	"github.com/gofiber/fiber/v3/middleware/requestid"
 	"github.com/stretchr/testify/require"
 	"github.com/valyala/bytebufferpool"
 	"github.com/valyala/fasthttp"
-=======
-	"github.com/valyala/bytebufferpool"
-	"github.com/valyala/fasthttp"
-
-	"github.com/gofiber/fiber/v2"
-	"github.com/gofiber/fiber/v2/middleware/requestid"
-	"github.com/gofiber/fiber/v2/utils"
->>>>>>> f8457f2e
 )
 
 // go test -run Test_Logger
@@ -114,20 +105,20 @@
 	buf := bytes.NewBuffer(nil)
 	app := fiber.New()
 	app.Use(New(Config{
-		Done: func(c *fiber.Ctx, logString []byte) {
+		Done: func(c fiber.Ctx, logString []byte) {
 			if c.Response().StatusCode() == fiber.StatusOK {
 				buf.Write(logString)
 			}
 		},
-	})).Get("/logging", func(ctx *fiber.Ctx) error {
+	})).Get("/logging", func(ctx fiber.Ctx) error {
 		return ctx.SendStatus(fiber.StatusOK)
 	})
 
 	resp, err := app.Test(httptest.NewRequest("GET", "/logging", nil))
 
-	utils.AssertEqual(t, nil, err)
-	utils.AssertEqual(t, fiber.StatusOK, resp.StatusCode)
-	utils.AssertEqual(t, true, buf.Len() > 0)
+	require.NoError(t, err)
+	require.Equal(t, fiber.StatusOK, resp.StatusCode)
+	require.True(t, buf.Len() > 0)
 }
 
 // go test -run Test_Logger_ErrorTimeZone
@@ -171,7 +162,7 @@
 
 	app := fiber.New()
 	app.Use(New(Config{
-		Format: "${pid}${reqHeaders}${referer}${scheme}${protocol}${ip}${ips}${host}${url}${ua}${body}${route}${black}${red}${green}${yellow}${blue}${magenta}${cyan}${white}${reset}${error}${header:test}${query:test}${form:test}${cookie:test}${non}",
+		Format: "${pid}${reqHeaders}${referer}${scheme}${protocol}${ip}${ips}${host}${url}${ua}${body}${route}${black}${red}${green}${yellow}${blue}${magenta}${cyan}${white}${reset}${error}${reqHeader:test}${query:test}${form:test}${cookie:test}${non}",
 		Output: buf,
 	}))
 
@@ -298,21 +289,9 @@
 	benchSetup := func(bb *testing.B, app *fiber.App) {
 		h := app.Handler()
 
-<<<<<<< HEAD
-	app.Use(New(Config{
-		Format: "${bytesReceived} ${bytesSent} ${status}",
-		Output: io.Discard,
-	}))
-	app.Get("/", func(c fiber.Ctx) error {
-		return c.SendString("Hello, World!")
-	})
-
-	h := app.Handler()
-=======
 		fctx := &fasthttp.RequestCtx{}
 		fctx.Request.Header.SetMethod("GET")
 		fctx.Request.SetRequestURI("/")
->>>>>>> f8457f2e
 
 		bb.ReportAllocs()
 		bb.ResetTimer()
@@ -321,19 +300,16 @@
 			h(fctx)
 		}
 
-		utils.AssertEqual(bb, 200, fctx.Response.Header.StatusCode())
+		require.Equal(bb, 200, fctx.Response.Header.StatusCode())
 	}
 
-<<<<<<< HEAD
-	require.Equal(b, 200, fctx.Response.Header.StatusCode())
-=======
 	b.Run("Base", func(bb *testing.B) {
 		app := fiber.New()
 		app.Use(New(Config{
 			Format: "${bytesReceived} ${bytesSent} ${status}",
 			Output: io.Discard,
 		}))
-		app.Get("/", func(c *fiber.Ctx) error {
+		app.Get("/", func(c fiber.Ctx) error {
 			c.Set("test", "test")
 			return c.SendString("Hello, World!")
 		})
@@ -345,7 +321,7 @@
 		app.Use(New(Config{
 			Output: io.Discard,
 		}))
-		app.Get("/", func(c *fiber.Ctx) error {
+		app.Get("/", func(c fiber.Ctx) error {
 			return c.SendString("Hello, World!")
 		})
 		benchSetup(bb, app)
@@ -357,13 +333,12 @@
 			Format: "${bytesReceived} ${bytesSent} ${status} ${reqHeader:test}",
 			Output: io.Discard,
 		}))
-		app.Get("/", func(c *fiber.Ctx) error {
+		app.Get("/", func(c fiber.Ctx) error {
 			c.Set("test", "test")
 			return c.SendString("Hello, World!")
 		})
 		benchSetup(bb, app)
 	})
->>>>>>> f8457f2e
 }
 
 // go test -run Test_Response_Header
@@ -432,14 +407,9 @@
 	reqHeaderReq.Header.Add("test", "Hello fiber!")
 	resp, err := app.Test(reqHeaderReq)
 
-<<<<<<< HEAD
 	require.NoError(t, err)
 	require.Equal(t, fiber.StatusOK, resp.StatusCode)
 	require.Equal(t, "Hello fiber!", buf.String())
-=======
-	utils.AssertEqual(t, nil, err)
-	utils.AssertEqual(t, fiber.StatusOK, resp.StatusCode)
-	utils.AssertEqual(t, "Hello fiber!", buf.String())
 }
 
 // go test -run Test_CustomTags
@@ -453,21 +423,20 @@
 	app.Use(New(Config{
 		Format: "${custom_tag}",
 		CustomTags: map[string]LogFunc{
-			"custom_tag": func(output Buffer, c *fiber.Ctx, data *Data, extraParam string) (int, error) {
+			"custom_tag": func(output Buffer, c fiber.Ctx, data *Data, extraParam string) (int, error) {
 				return output.WriteString(customTag)
 			},
 		},
 		Output: buf,
 	}))
-	app.Get("/", func(c *fiber.Ctx) error {
+	app.Get("/", func(c fiber.Ctx) error {
 		return c.SendString("Hello fiber!")
 	})
 	reqHeaderReq := httptest.NewRequest("GET", "/", nil)
 	reqHeaderReq.Header.Add("test", "Hello fiber!")
 	resp, err := app.Test(reqHeaderReq)
 
-	utils.AssertEqual(t, nil, err)
-	utils.AssertEqual(t, fiber.StatusOK, resp.StatusCode)
-	utils.AssertEqual(t, customTag, buf.String())
->>>>>>> f8457f2e
+	require.NoError(t, err)
+	require.Equal(t, fiber.StatusOK, resp.StatusCode)
+	require.Equal(t, customTag, buf.String())
 }