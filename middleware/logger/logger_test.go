--- conflicted
+++ resolved
@@ -145,6 +145,7 @@
 type fakeOutput int
 
 func (o *fakeOutput) Write([]byte) (int, error) {
+	fmt.Print(*o)
 	*o++
 	return 0, errors.New("fake output")
 }
@@ -160,10 +161,10 @@
 	}))
 
 	resp, err := app.Test(httptest.NewRequest(fiber.MethodGet, "/", nil))
-	utils.AssertEqual(t, nil, err)
-	utils.AssertEqual(t, fiber.StatusNotFound, resp.StatusCode)
-
-	utils.AssertEqual(t, 1, int(*o))
+	require.NoError(t, err)
+	require.Equal(t, fiber.StatusNotFound, resp.StatusCode)
+
+	require.Equal(t, 1, int(*o))
 }
 
 // go test -run Test_Logger_ErrorOutput
@@ -178,12 +179,7 @@
 	resp, err := app.Test(httptest.NewRequest(fiber.MethodGet, "/", nil))
 	require.NoError(t, err)
 	require.Equal(t, fiber.StatusNotFound, resp.StatusCode)
-
-<<<<<<< HEAD
-	require.Equal(t, 2, int(*o))
-=======
-	utils.AssertEqual(t, 1, int(*o))
->>>>>>> e91b02b3
+	require.Equal(t, 1, int(*o))
 }
 
 // go test -run Test_Logger_All
@@ -295,14 +291,10 @@
 	buf := bytebufferpool.Get()
 	defer bytebufferpool.Put(buf)
 
-<<<<<<< HEAD
-	app.Use(New())
-=======
 	app.Use(New(ConfigDefault))
 	app.Use(New(Config{
 		Format: "${time} | ${pid} | ${locals:requestid} | ${status} | ${latency} | ${method} | ${path}\n",
 	}))
->>>>>>> e91b02b3
 
 	app.Get("/", func(c fiber.Ctx) error {
 		return c.SendString("hello")
@@ -525,14 +517,9 @@
 	})
 
 	resp, err := app.Test(httptest.NewRequest(fiber.MethodGet, "/", nil))
-<<<<<<< HEAD
 	require.NoError(t, err)
 	require.Equal(t, fiber.StatusOK, resp.StatusCode)
 	require.Equal(t, "0 0 200", buf.String())
-=======
-	utils.AssertEqual(t, nil, err)
-	utils.AssertEqual(t, fiber.StatusOK, resp.StatusCode)
-	utils.AssertEqual(t, "0 0 200", buf.String())
 }
 
 // go test -run Test_Logger_EnableColors
@@ -545,9 +532,8 @@
 	}))
 
 	resp, err := app.Test(httptest.NewRequest(fiber.MethodGet, "/", nil))
-	utils.AssertEqual(t, nil, err)
-	utils.AssertEqual(t, fiber.StatusNotFound, resp.StatusCode)
-
-	utils.AssertEqual(t, 1, int(*o))
->>>>>>> e91b02b3
+	require.NoError(t, err)
+	require.Equal(t, fiber.StatusNotFound, resp.StatusCode)
+
+	require.Equal(t, 1, int(*o))
 }