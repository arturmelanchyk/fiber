package proxy

import (
	"crypto/tls"
	"io"
	"net"
	"net/http/httptest"
	"strings"
	"testing"
	"time"

<<<<<<< HEAD
	"github.com/gofiber/fiber/v3"
	"github.com/gofiber/fiber/v3/internal/tlstest"
	"github.com/gofiber/utils/v2"
	"github.com/stretchr/testify/require"
=======
	"github.com/gofiber/fiber/v2"
	"github.com/gofiber/fiber/v2/internal/tlstest"
	"github.com/gofiber/fiber/v2/utils"

>>>>>>> 61a33361
	"github.com/valyala/fasthttp"
)

func createProxyTestServer(t *testing.T, handler fiber.Handler) (*fiber.App, string) {
	t.Helper()

	target := fiber.New()
	target.Get("/", handler)

	ln, err := net.Listen(fiber.NetworkTCP4, "127.0.0.1:0")
	require.NoError(t, err)

	addr := ln.Addr().String()

	go func() {
		require.Nil(t, target.Listener(ln, fiber.ListenConfig{
			DisableStartupMessage: true,
		}))
	}()

	time.Sleep(2 * time.Second)

	return target, addr
}

// go test -run Test_Proxy_Empty_Host
func Test_Proxy_Empty_Upstream_Servers(t *testing.T) {
	t.Parallel()

	defer func() {
		if r := recover(); r != nil {
			require.Equal(t, "Servers cannot be empty", r)
		}
	}()
	app := fiber.New()
	app.Use(Balancer(Config{Servers: []string{}}))
}

// go test -run Test_Proxy_Next
func Test_Proxy_Next(t *testing.T) {
	t.Parallel()

	app := fiber.New()
	app.Use(Balancer(Config{
		Servers: []string{"127.0.0.1"},
		Next: func(_ fiber.Ctx) bool {
			return true
		},
	}))

<<<<<<< HEAD
	resp, err := app.Test(httptest.NewRequest("GET", "/", nil))
	require.NoError(t, err)
	require.Equal(t, fiber.StatusNotFound, resp.StatusCode)
=======
	resp, err := app.Test(httptest.NewRequest(fiber.MethodGet, "/", nil))
	utils.AssertEqual(t, nil, err)
	utils.AssertEqual(t, fiber.StatusNotFound, resp.StatusCode)
>>>>>>> 61a33361
}

// go test -run Test_Proxy
func Test_Proxy(t *testing.T) {
	t.Parallel()

<<<<<<< HEAD
	target, addr := createProxyTestServer(
		func(c fiber.Ctx) error { return c.SendStatus(fiber.StatusTeapot) }, t,
	)

	resp, err := target.Test(httptest.NewRequest("GET", "/", nil), 2*time.Second)
	require.NoError(t, err)
	require.Equal(t, fiber.StatusTeapot, resp.StatusCode)
=======
	target, addr := createProxyTestServer(t, func(c *fiber.Ctx) error {
		return c.SendStatus(fiber.StatusTeapot)
	})

	resp, err := target.Test(httptest.NewRequest(fiber.MethodGet, "/", nil), 2000)
	utils.AssertEqual(t, nil, err)
	utils.AssertEqual(t, fiber.StatusTeapot, resp.StatusCode)
>>>>>>> 61a33361

	app := fiber.New()

	app.Use(Balancer(Config{Servers: []string{addr}}))

	req := httptest.NewRequest(fiber.MethodGet, "/", nil)
	req.Host = addr
	resp, err = app.Test(req)
	require.NoError(t, err)
	require.Equal(t, fiber.StatusTeapot, resp.StatusCode)
}

// go test -run Test_Proxy_Balancer_WithTlsConfig
func Test_Proxy_Balancer_WithTlsConfig(t *testing.T) {
	t.Parallel()

	serverTLSConf, _, err := tlstest.GetTLSConfigs()
	require.NoError(t, err)

	ln, err := net.Listen(fiber.NetworkTCP4, "127.0.0.1:0")
	require.NoError(t, err)

	ln = tls.NewListener(ln, serverTLSConf)

	app := fiber.New()

	app.Get("/tlsbalaner", func(c fiber.Ctx) error {
		return c.SendString("tls balancer")
	})

	addr := ln.Addr().String()
	clientTLSConf := &tls.Config{InsecureSkipVerify: true} //nolint:gosec // We're in a test func, so this is fine

	// disable certificate verification in Balancer
	app.Use(Balancer(Config{
		Servers:   []string{addr},
		TlsConfig: clientTLSConf,
	}))

	go func() {
		require.Nil(t, app.Listener(ln, fiber.ListenConfig{
			DisableStartupMessage: true,
		}))
	}()

	code, body, errs := fiber.Get("https://" + addr + "/tlsbalaner").TLSConfig(clientTLSConf).String()

	require.Equal(t, 0, len(errs))
	require.Equal(t, fiber.StatusOK, code)
	require.Equal(t, "tls balancer", body)
}

// go test -run Test_Proxy_Forward_WithTlsConfig_To_Http
func Test_Proxy_Forward_WithTlsConfig_To_Http(t *testing.T) {
	t.Parallel()

<<<<<<< HEAD
	_, targetAddr := createProxyTestServer(func(c fiber.Ctx) error {
=======
	_, targetAddr := createProxyTestServer(t, func(c *fiber.Ctx) error {
>>>>>>> 61a33361
		return c.SendString("hello from target")
	})

	proxyServerTLSConf, _, err := tlstest.GetTLSConfigs()
	require.NoError(t, err)

	proxyServerLn, err := net.Listen(fiber.NetworkTCP4, "127.0.0.1:0")
	require.NoError(t, err)

	proxyServerLn = tls.NewListener(proxyServerLn, proxyServerTLSConf)

	app := fiber.New()

	proxyAddr := proxyServerLn.Addr().String()

	app.Use(Forward("http://" + targetAddr))

	go func() {
		require.Nil(t, app.Listener(proxyServerLn, fiber.ListenConfig{
			DisableStartupMessage: true,
		}))
	}()

	code, body, errs := fiber.Get("https://" + proxyAddr).
		InsecureSkipVerify().
		Timeout(5 * time.Second).
		String()

	require.Equal(t, 0, len(errs))
	require.Equal(t, fiber.StatusOK, code)
	require.Equal(t, "hello from target", body)
}

// go test -run Test_Proxy_Forward
func Test_Proxy_Forward(t *testing.T) {
	t.Parallel()

	app := fiber.New()

<<<<<<< HEAD
	_, addr := createProxyTestServer(
		func(c fiber.Ctx) error { return c.SendString("forwarded") }, t,
	)

	app.Use(Forward("http://" + addr))

	resp, err := app.Test(httptest.NewRequest("GET", "/", nil))
	require.NoError(t, err)
	require.Equal(t, fiber.StatusOK, resp.StatusCode)
=======
	_, addr := createProxyTestServer(t, func(c *fiber.Ctx) error {
		return c.SendString("forwarded")
	})

	app.Use(Forward("http://" + addr))

	resp, err := app.Test(httptest.NewRequest(fiber.MethodGet, "/", nil))
	utils.AssertEqual(t, nil, err)
	utils.AssertEqual(t, fiber.StatusOK, resp.StatusCode)
>>>>>>> 61a33361

	b, err := io.ReadAll(resp.Body)
	require.NoError(t, err)
	require.Equal(t, "forwarded", string(b))
}

// go test -run Test_Proxy_Forward_WithTlsConfig
func Test_Proxy_Forward_WithTlsConfig(t *testing.T) {
	t.Parallel()

	serverTLSConf, _, err := tlstest.GetTLSConfigs()
	require.NoError(t, err)

	ln, err := net.Listen(fiber.NetworkTCP4, "127.0.0.1:0")
	require.NoError(t, err)

	ln = tls.NewListener(ln, serverTLSConf)

	app := fiber.New()

	app.Get("/tlsfwd", func(c fiber.Ctx) error {
		return c.SendString("tls forward")
	})

	addr := ln.Addr().String()
	clientTLSConf := &tls.Config{InsecureSkipVerify: true} //nolint:gosec // We're in a test func, so this is fine

	// disable certificate verification
	WithTlsConfig(clientTLSConf)
	app.Use(Forward("https://" + addr + "/tlsfwd"))

	go func() {
		require.Nil(t, app.Listener(ln, fiber.ListenConfig{
			DisableStartupMessage: true,
		}))
	}()

	code, body, errs := fiber.Get("https://" + addr).TLSConfig(clientTLSConf).String()

	require.Equal(t, 0, len(errs))
	require.Equal(t, fiber.StatusOK, code)
	require.Equal(t, "tls forward", body)
}

// go test -run Test_Proxy_Modify_Response
func Test_Proxy_Modify_Response(t *testing.T) {
	t.Parallel()

<<<<<<< HEAD
	_, addr := createProxyTestServer(func(c fiber.Ctx) error {
=======
	_, addr := createProxyTestServer(t, func(c *fiber.Ctx) error {
>>>>>>> 61a33361
		return c.Status(500).SendString("not modified")
	})

	app := fiber.New()
	app.Use(Balancer(Config{
		Servers: []string{addr},
		ModifyResponse: func(c fiber.Ctx) error {
			c.Response().SetStatusCode(fiber.StatusOK)
			return c.SendString("modified response")
		},
	}))

<<<<<<< HEAD
	resp, err := app.Test(httptest.NewRequest("GET", "/", nil))
	require.NoError(t, err)
	require.Equal(t, fiber.StatusOK, resp.StatusCode)
=======
	resp, err := app.Test(httptest.NewRequest(fiber.MethodGet, "/", nil))
	utils.AssertEqual(t, nil, err)
	utils.AssertEqual(t, fiber.StatusOK, resp.StatusCode)
>>>>>>> 61a33361

	b, err := io.ReadAll(resp.Body)
	require.NoError(t, err)
	require.Equal(t, "modified response", string(b))
}

// go test -run Test_Proxy_Modify_Request
func Test_Proxy_Modify_Request(t *testing.T) {
	t.Parallel()

<<<<<<< HEAD
	_, addr := createProxyTestServer(func(c fiber.Ctx) error {
=======
	_, addr := createProxyTestServer(t, func(c *fiber.Ctx) error {
>>>>>>> 61a33361
		b := c.Request().Body()
		return c.SendString(string(b))
	})

	app := fiber.New()
	app.Use(Balancer(Config{
		Servers: []string{addr},
		ModifyRequest: func(c fiber.Ctx) error {
			c.Request().SetBody([]byte("modified request"))
			return nil
		},
	}))

<<<<<<< HEAD
	resp, err := app.Test(httptest.NewRequest("GET", "/", nil))
	require.NoError(t, err)
	require.Equal(t, fiber.StatusOK, resp.StatusCode)
=======
	resp, err := app.Test(httptest.NewRequest(fiber.MethodGet, "/", nil))
	utils.AssertEqual(t, nil, err)
	utils.AssertEqual(t, fiber.StatusOK, resp.StatusCode)
>>>>>>> 61a33361

	b, err := io.ReadAll(resp.Body)
	require.NoError(t, err)
	require.Equal(t, "modified request", string(b))
}

// go test -run Test_Proxy_Timeout_Slow_Server
func Test_Proxy_Timeout_Slow_Server(t *testing.T) {
	t.Parallel()

<<<<<<< HEAD
	_, addr := createProxyTestServer(func(c fiber.Ctx) error {
=======
	_, addr := createProxyTestServer(t, func(c *fiber.Ctx) error {
>>>>>>> 61a33361
		time.Sleep(2 * time.Second)
		return c.SendString("fiber is awesome")
	})

	app := fiber.New()
	app.Use(Balancer(Config{
		Servers: []string{addr},
		Timeout: 3 * time.Second,
	}))

<<<<<<< HEAD
	resp, err := app.Test(httptest.NewRequest("GET", "/", nil), 5*time.Second)
	require.NoError(t, err)
	require.Equal(t, fiber.StatusOK, resp.StatusCode)
=======
	resp, err := app.Test(httptest.NewRequest(fiber.MethodGet, "/", nil), 5000)
	utils.AssertEqual(t, nil, err)
	utils.AssertEqual(t, fiber.StatusOK, resp.StatusCode)
>>>>>>> 61a33361

	b, err := io.ReadAll(resp.Body)
	require.NoError(t, err)
	require.Equal(t, "fiber is awesome", string(b))
}

// go test -run Test_Proxy_With_Timeout
func Test_Proxy_With_Timeout(t *testing.T) {
	t.Parallel()

<<<<<<< HEAD
	_, addr := createProxyTestServer(func(c fiber.Ctx) error {
=======
	_, addr := createProxyTestServer(t, func(c *fiber.Ctx) error {
>>>>>>> 61a33361
		time.Sleep(1 * time.Second)
		return c.SendString("fiber is awesome")
	})

	app := fiber.New()
	app.Use(Balancer(Config{
		Servers: []string{addr},
		Timeout: 100 * time.Millisecond,
	}))

<<<<<<< HEAD
	resp, err := app.Test(httptest.NewRequest("GET", "/", nil), 2*time.Second)
	require.NoError(t, err)
	require.Equal(t, fiber.StatusInternalServerError, resp.StatusCode)
=======
	resp, err := app.Test(httptest.NewRequest(fiber.MethodGet, "/", nil), 2000)
	utils.AssertEqual(t, nil, err)
	utils.AssertEqual(t, fiber.StatusInternalServerError, resp.StatusCode)
>>>>>>> 61a33361

	b, err := io.ReadAll(resp.Body)
	require.NoError(t, err)
	require.Equal(t, "timeout", string(b))
}

// go test -run Test_Proxy_Buffer_Size_Response
func Test_Proxy_Buffer_Size_Response(t *testing.T) {
	t.Parallel()

<<<<<<< HEAD
	_, addr := createProxyTestServer(func(c fiber.Ctx) error {
=======
	_, addr := createProxyTestServer(t, func(c *fiber.Ctx) error {
>>>>>>> 61a33361
		long := strings.Join(make([]string, 5000), "-")
		c.Set("Very-Long-Header", long)
		return c.SendString("ok")
	})

	app := fiber.New()
	app.Use(Balancer(Config{Servers: []string{addr}}))

<<<<<<< HEAD
	resp, err := app.Test(httptest.NewRequest("GET", "/", nil))
	require.NoError(t, err)
	require.Equal(t, fiber.StatusInternalServerError, resp.StatusCode)
=======
	resp, err := app.Test(httptest.NewRequest(fiber.MethodGet, "/", nil))
	utils.AssertEqual(t, nil, err)
	utils.AssertEqual(t, fiber.StatusInternalServerError, resp.StatusCode)
>>>>>>> 61a33361

	app = fiber.New()
	app.Use(Balancer(Config{
		Servers:        []string{addr},
		ReadBufferSize: 1024 * 8,
	}))

<<<<<<< HEAD
	resp, err = app.Test(httptest.NewRequest("GET", "/", nil))
	require.NoError(t, err)
	require.Equal(t, fiber.StatusOK, resp.StatusCode)
=======
	resp, err = app.Test(httptest.NewRequest(fiber.MethodGet, "/", nil))
	utils.AssertEqual(t, nil, err)
	utils.AssertEqual(t, fiber.StatusOK, resp.StatusCode)
>>>>>>> 61a33361
}

// go test -race -run Test_Proxy_Do_RestoreOriginalURL
func Test_Proxy_Do_RestoreOriginalURL(t *testing.T) {
	t.Parallel()
	app := fiber.New()
	app.Get("/proxy", func(c fiber.Ctx) error {
		return c.SendString("ok")
	})
	app.Get("/test", func(c fiber.Ctx) error {
		originalURL := utils.CopyString(c.OriginalURL())
		if err := Do(c, "/proxy"); err != nil {
			return err
		}
		require.Equal(t, originalURL, c.OriginalURL())
		return c.SendString("ok")
	})
	_, err1 := app.Test(httptest.NewRequest(fiber.MethodGet, "/test", nil))
	// This test requires multiple requests due to zero allocation used in fiber
	_, err2 := app.Test(httptest.NewRequest(fiber.MethodGet, "/test", nil))

	require.Nil(t, err1)
	require.Nil(t, err2)
}

// go test -race -run Test_Proxy_Do_HTTP_Prefix_URL
func Test_Proxy_Do_HTTP_Prefix_URL(t *testing.T) {
	t.Parallel()

<<<<<<< HEAD
	_, addr := createProxyTestServer(func(c fiber.Ctx) error {
=======
	_, addr := createProxyTestServer(t, func(c *fiber.Ctx) error {
>>>>>>> 61a33361
		return c.SendString("hello world")
	})

	app := fiber.New()
	app.Get("/*", func(c fiber.Ctx) error {
		path := c.OriginalURL()
		url := strings.TrimPrefix(path, "/")

		require.Equal(t, "http://"+addr, url)
		if err := Do(c, url); err != nil {
			return err
		}
		c.Response().Header.Del(fiber.HeaderServer)
		return nil
	})

<<<<<<< HEAD
	resp, err := app.Test(httptest.NewRequest(http.MethodGet, "/http://"+addr, nil))
	require.NoError(t, err)
=======
	resp, err := app.Test(httptest.NewRequest(fiber.MethodGet, "/http://"+addr, nil))
	utils.AssertEqual(t, nil, err)
>>>>>>> 61a33361
	s, err := io.ReadAll(resp.Body)
	require.NoError(t, err)
	require.Equal(t, "hello world", string(s))
}

// go test -race -run Test_Proxy_Forward_Global_Client
func Test_Proxy_Forward_Global_Client(t *testing.T) {
	t.Parallel()
	ln, err := net.Listen(fiber.NetworkTCP4, "127.0.0.1:0")
	require.NoError(t, err)
	WithClient(&fasthttp.Client{
		NoDefaultUserAgentHeader: true,
		DisablePathNormalizing:   true,
	})
	app := fiber.New()
	app.Get("/test_global_client", func(c fiber.Ctx) error {
		return c.SendString("test_global_client")
	})

	addr := ln.Addr().String()
	app.Use(Forward("http://" + addr + "/test_global_client"))
	go func() {
		require.Nil(t, app.Listener(ln, fiber.ListenConfig{
			DisableStartupMessage: true,
		}))
	}()

	code, body, errs := fiber.Get("http://" + addr).String()
	require.Equal(t, 0, len(errs))
	require.Equal(t, fiber.StatusOK, code)
	require.Equal(t, "test_global_client", body)
}

// go test -race -run Test_Proxy_Forward_Local_Client
func Test_Proxy_Forward_Local_Client(t *testing.T) {
	t.Parallel()
	ln, err := net.Listen(fiber.NetworkTCP4, "127.0.0.1:0")
	require.NoError(t, err)
	app := fiber.New()
	app.Get("/test_local_client", func(c fiber.Ctx) error {
		return c.SendString("test_local_client")
	})

	addr := ln.Addr().String()
	app.Use(Forward("http://"+addr+"/test_local_client", &fasthttp.Client{
		NoDefaultUserAgentHeader: true,
		DisablePathNormalizing:   true,

		Dial: fasthttp.Dial,
	}))
	go func() {
		require.Nil(t, app.Listener(ln, fiber.ListenConfig{
			DisableStartupMessage: true,
		}))
	}()

	code, body, errs := fiber.Get("http://" + addr).String()
	require.Equal(t, 0, len(errs))
	require.Equal(t, fiber.StatusOK, code)
	require.Equal(t, "test_local_client", body)
}

// go test -run Test_ProxyBalancer_Custom_Client
func Test_ProxyBalancer_Custom_Client(t *testing.T) {
	t.Parallel()

<<<<<<< HEAD
	target, addr := createProxyTestServer(
		func(c fiber.Ctx) error { return c.SendStatus(fiber.StatusTeapot) }, t,
	)

	resp, err := target.Test(httptest.NewRequest("GET", "/", nil), 2*time.Second)
	require.NoError(t, err)
	require.Equal(t, fiber.StatusTeapot, resp.StatusCode)
=======
	target, addr := createProxyTestServer(t, func(c *fiber.Ctx) error {
		return c.SendStatus(fiber.StatusTeapot)
	})

	resp, err := target.Test(httptest.NewRequest(fiber.MethodGet, "/", nil), 2000)
	utils.AssertEqual(t, nil, err)
	utils.AssertEqual(t, fiber.StatusTeapot, resp.StatusCode)
>>>>>>> 61a33361

	app := fiber.New()

	app.Use(Balancer(Config{Client: &fasthttp.LBClient{
		Clients: []fasthttp.BalancingClient{
			&fasthttp.HostClient{
				NoDefaultUserAgentHeader: true,
				DisablePathNormalizing:   true,
				Addr:                     addr,
			},
		},
		Timeout: time.Second,
	}}))

	req := httptest.NewRequest(fiber.MethodGet, "/", nil)
	req.Host = addr
	resp, err = app.Test(req)
<<<<<<< HEAD
	require.NoError(t, err)
	require.Equal(t, fiber.StatusTeapot, resp.StatusCode)
=======
	utils.AssertEqual(t, nil, err)
	utils.AssertEqual(t, fiber.StatusTeapot, resp.StatusCode)
}

// go test -run Test_Proxy_Domain_Forward_Local
func Test_Proxy_Domain_Forward_Local(t *testing.T) {
	t.Parallel()
	ln, err := net.Listen(fiber.NetworkTCP4, "127.0.0.1:0")
	utils.AssertEqual(t, nil, err)
	app := fiber.New(fiber.Config{DisableStartupMessage: true})

	// target server
	ln1, err := net.Listen(fiber.NetworkTCP4, "127.0.0.1:0")
	utils.AssertEqual(t, nil, err)
	app1 := fiber.New(fiber.Config{DisableStartupMessage: true})

	app1.Get("/test", func(c *fiber.Ctx) error {
		return c.SendString("test_local_client:" + c.Query("query_test"))
	})

	proxyAddr := ln.Addr().String()
	targetAddr := ln1.Addr().String()
	localDomain := strings.Replace(proxyAddr, "127.0.0.1", "localhost", 1)
	app.Use(DomainForward(localDomain, "http://"+targetAddr, &fasthttp.Client{
		NoDefaultUserAgentHeader: true,
		DisablePathNormalizing:   true,

		Dial: fasthttp.Dial,
	}))

	go func() { utils.AssertEqual(t, nil, app.Listener(ln)) }()
	go func() { utils.AssertEqual(t, nil, app1.Listener(ln1)) }()

	code, body, errs := fiber.Get("http://" + localDomain + "/test?query_test=true").String()
	utils.AssertEqual(t, 0, len(errs))
	utils.AssertEqual(t, fiber.StatusOK, code)
	utils.AssertEqual(t, "test_local_client:true", body)
}

// go test -run Test_Proxy_Balancer_Forward_Local
func Test_Proxy_Balancer_Forward_Local(t *testing.T) {
	t.Parallel()

	app := fiber.New()

	_, addr := createProxyTestServer(t, func(c *fiber.Ctx) error {
		return c.SendString("forwarded")
	})

	app.Use(BalancerForward([]string{addr}))

	resp, err := app.Test(httptest.NewRequest(fiber.MethodGet, "/", nil))
	utils.AssertEqual(t, nil, err)
	utils.AssertEqual(t, fiber.StatusOK, resp.StatusCode)

	b, err := io.ReadAll(resp.Body)
	utils.AssertEqual(t, nil, err)

	utils.AssertEqual(t, string(b), "forwarded")
>>>>>>> 61a33361
}<|MERGE_RESOLUTION|>--- conflicted
+++ resolved
@@ -9,17 +9,10 @@
 	"testing"
 	"time"
 
-<<<<<<< HEAD
 	"github.com/gofiber/fiber/v3"
 	"github.com/gofiber/fiber/v3/internal/tlstest"
 	"github.com/gofiber/utils/v2"
 	"github.com/stretchr/testify/require"
-=======
-	"github.com/gofiber/fiber/v2"
-	"github.com/gofiber/fiber/v2/internal/tlstest"
-	"github.com/gofiber/fiber/v2/utils"
-
->>>>>>> 61a33361
 	"github.com/valyala/fasthttp"
 )
 
@@ -70,38 +63,22 @@
 		},
 	}))
 
-<<<<<<< HEAD
-	resp, err := app.Test(httptest.NewRequest("GET", "/", nil))
+	resp, err := app.Test(httptest.NewRequest(fiber.MethodGet, "/", nil))
 	require.NoError(t, err)
 	require.Equal(t, fiber.StatusNotFound, resp.StatusCode)
-=======
-	resp, err := app.Test(httptest.NewRequest(fiber.MethodGet, "/", nil))
-	utils.AssertEqual(t, nil, err)
-	utils.AssertEqual(t, fiber.StatusNotFound, resp.StatusCode)
->>>>>>> 61a33361
 }
 
 // go test -run Test_Proxy
 func Test_Proxy(t *testing.T) {
 	t.Parallel()
 
-<<<<<<< HEAD
-	target, addr := createProxyTestServer(
-		func(c fiber.Ctx) error { return c.SendStatus(fiber.StatusTeapot) }, t,
-	)
-
-	resp, err := target.Test(httptest.NewRequest("GET", "/", nil), 2*time.Second)
+	target, addr := createProxyTestServer(t, func(c fiber.Ctx) error {
+		return c.SendStatus(fiber.StatusTeapot)
+	})
+
+	resp, err := target.Test(httptest.NewRequest(fiber.MethodGet, "/", nil), 2*time.Second)
 	require.NoError(t, err)
 	require.Equal(t, fiber.StatusTeapot, resp.StatusCode)
-=======
-	target, addr := createProxyTestServer(t, func(c *fiber.Ctx) error {
-		return c.SendStatus(fiber.StatusTeapot)
-	})
-
-	resp, err := target.Test(httptest.NewRequest(fiber.MethodGet, "/", nil), 2000)
-	utils.AssertEqual(t, nil, err)
-	utils.AssertEqual(t, fiber.StatusTeapot, resp.StatusCode)
->>>>>>> 61a33361
 
 	app := fiber.New()
 
@@ -158,11 +135,7 @@
 func Test_Proxy_Forward_WithTlsConfig_To_Http(t *testing.T) {
 	t.Parallel()
 
-<<<<<<< HEAD
-	_, targetAddr := createProxyTestServer(func(c fiber.Ctx) error {
-=======
-	_, targetAddr := createProxyTestServer(t, func(c *fiber.Ctx) error {
->>>>>>> 61a33361
+	_, targetAddr := createProxyTestServer(t, func(c fiber.Ctx) error {
 		return c.SendString("hello from target")
 	})
 
@@ -202,27 +175,15 @@
 
 	app := fiber.New()
 
-<<<<<<< HEAD
-	_, addr := createProxyTestServer(
-		func(c fiber.Ctx) error { return c.SendString("forwarded") }, t,
-	)
+	_, addr := createProxyTestServer(t, func(c fiber.Ctx) error {
+		return c.SendString("forwarded")
+	})
 
 	app.Use(Forward("http://" + addr))
 
-	resp, err := app.Test(httptest.NewRequest("GET", "/", nil))
+	resp, err := app.Test(httptest.NewRequest(fiber.MethodGet, "/", nil))
 	require.NoError(t, err)
 	require.Equal(t, fiber.StatusOK, resp.StatusCode)
-=======
-	_, addr := createProxyTestServer(t, func(c *fiber.Ctx) error {
-		return c.SendString("forwarded")
-	})
-
-	app.Use(Forward("http://" + addr))
-
-	resp, err := app.Test(httptest.NewRequest(fiber.MethodGet, "/", nil))
-	utils.AssertEqual(t, nil, err)
-	utils.AssertEqual(t, fiber.StatusOK, resp.StatusCode)
->>>>>>> 61a33361
 
 	b, err := io.ReadAll(resp.Body)
 	require.NoError(t, err)
@@ -271,11 +232,7 @@
 func Test_Proxy_Modify_Response(t *testing.T) {
 	t.Parallel()
 
-<<<<<<< HEAD
-	_, addr := createProxyTestServer(func(c fiber.Ctx) error {
-=======
-	_, addr := createProxyTestServer(t, func(c *fiber.Ctx) error {
->>>>>>> 61a33361
+	_, addr := createProxyTestServer(t, func(c fiber.Ctx) error {
 		return c.Status(500).SendString("not modified")
 	})
 
@@ -288,15 +245,9 @@
 		},
 	}))
 
-<<<<<<< HEAD
-	resp, err := app.Test(httptest.NewRequest("GET", "/", nil))
+	resp, err := app.Test(httptest.NewRequest(fiber.MethodGet, "/", nil))
 	require.NoError(t, err)
 	require.Equal(t, fiber.StatusOK, resp.StatusCode)
-=======
-	resp, err := app.Test(httptest.NewRequest(fiber.MethodGet, "/", nil))
-	utils.AssertEqual(t, nil, err)
-	utils.AssertEqual(t, fiber.StatusOK, resp.StatusCode)
->>>>>>> 61a33361
 
 	b, err := io.ReadAll(resp.Body)
 	require.NoError(t, err)
@@ -307,11 +258,7 @@
 func Test_Proxy_Modify_Request(t *testing.T) {
 	t.Parallel()
 
-<<<<<<< HEAD
-	_, addr := createProxyTestServer(func(c fiber.Ctx) error {
-=======
-	_, addr := createProxyTestServer(t, func(c *fiber.Ctx) error {
->>>>>>> 61a33361
+	_, addr := createProxyTestServer(t, func(c fiber.Ctx) error {
 		b := c.Request().Body()
 		return c.SendString(string(b))
 	})
@@ -325,15 +272,9 @@
 		},
 	}))
 
-<<<<<<< HEAD
-	resp, err := app.Test(httptest.NewRequest("GET", "/", nil))
+	resp, err := app.Test(httptest.NewRequest(fiber.MethodGet, "/", nil))
 	require.NoError(t, err)
 	require.Equal(t, fiber.StatusOK, resp.StatusCode)
-=======
-	resp, err := app.Test(httptest.NewRequest(fiber.MethodGet, "/", nil))
-	utils.AssertEqual(t, nil, err)
-	utils.AssertEqual(t, fiber.StatusOK, resp.StatusCode)
->>>>>>> 61a33361
 
 	b, err := io.ReadAll(resp.Body)
 	require.NoError(t, err)
@@ -344,11 +285,7 @@
 func Test_Proxy_Timeout_Slow_Server(t *testing.T) {
 	t.Parallel()
 
-<<<<<<< HEAD
-	_, addr := createProxyTestServer(func(c fiber.Ctx) error {
-=======
-	_, addr := createProxyTestServer(t, func(c *fiber.Ctx) error {
->>>>>>> 61a33361
+	_, addr := createProxyTestServer(t, func(c fiber.Ctx) error {
 		time.Sleep(2 * time.Second)
 		return c.SendString("fiber is awesome")
 	})
@@ -359,15 +296,9 @@
 		Timeout: 3 * time.Second,
 	}))
 
-<<<<<<< HEAD
-	resp, err := app.Test(httptest.NewRequest("GET", "/", nil), 5*time.Second)
+	resp, err := app.Test(httptest.NewRequest(fiber.MethodGet, "/", nil), 5*time.Second)
 	require.NoError(t, err)
 	require.Equal(t, fiber.StatusOK, resp.StatusCode)
-=======
-	resp, err := app.Test(httptest.NewRequest(fiber.MethodGet, "/", nil), 5000)
-	utils.AssertEqual(t, nil, err)
-	utils.AssertEqual(t, fiber.StatusOK, resp.StatusCode)
->>>>>>> 61a33361
 
 	b, err := io.ReadAll(resp.Body)
 	require.NoError(t, err)
@@ -378,11 +309,7 @@
 func Test_Proxy_With_Timeout(t *testing.T) {
 	t.Parallel()
 
-<<<<<<< HEAD
-	_, addr := createProxyTestServer(func(c fiber.Ctx) error {
-=======
-	_, addr := createProxyTestServer(t, func(c *fiber.Ctx) error {
->>>>>>> 61a33361
+	_, addr := createProxyTestServer(t, func(c fiber.Ctx) error {
 		time.Sleep(1 * time.Second)
 		return c.SendString("fiber is awesome")
 	})
@@ -393,15 +320,9 @@
 		Timeout: 100 * time.Millisecond,
 	}))
 
-<<<<<<< HEAD
-	resp, err := app.Test(httptest.NewRequest("GET", "/", nil), 2*time.Second)
+	resp, err := app.Test(httptest.NewRequest(fiber.MethodGet, "/", nil), 2*time.Second)
 	require.NoError(t, err)
 	require.Equal(t, fiber.StatusInternalServerError, resp.StatusCode)
-=======
-	resp, err := app.Test(httptest.NewRequest(fiber.MethodGet, "/", nil), 2000)
-	utils.AssertEqual(t, nil, err)
-	utils.AssertEqual(t, fiber.StatusInternalServerError, resp.StatusCode)
->>>>>>> 61a33361
 
 	b, err := io.ReadAll(resp.Body)
 	require.NoError(t, err)
@@ -412,11 +333,7 @@
 func Test_Proxy_Buffer_Size_Response(t *testing.T) {
 	t.Parallel()
 
-<<<<<<< HEAD
-	_, addr := createProxyTestServer(func(c fiber.Ctx) error {
-=======
-	_, addr := createProxyTestServer(t, func(c *fiber.Ctx) error {
->>>>>>> 61a33361
+	_, addr := createProxyTestServer(t, func(c fiber.Ctx) error {
 		long := strings.Join(make([]string, 5000), "-")
 		c.Set("Very-Long-Header", long)
 		return c.SendString("ok")
@@ -425,15 +342,9 @@
 	app := fiber.New()
 	app.Use(Balancer(Config{Servers: []string{addr}}))
 
-<<<<<<< HEAD
-	resp, err := app.Test(httptest.NewRequest("GET", "/", nil))
+	resp, err := app.Test(httptest.NewRequest(fiber.MethodGet, "/", nil))
 	require.NoError(t, err)
 	require.Equal(t, fiber.StatusInternalServerError, resp.StatusCode)
-=======
-	resp, err := app.Test(httptest.NewRequest(fiber.MethodGet, "/", nil))
-	utils.AssertEqual(t, nil, err)
-	utils.AssertEqual(t, fiber.StatusInternalServerError, resp.StatusCode)
->>>>>>> 61a33361
 
 	app = fiber.New()
 	app.Use(Balancer(Config{
@@ -441,15 +352,9 @@
 		ReadBufferSize: 1024 * 8,
 	}))
 
-<<<<<<< HEAD
-	resp, err = app.Test(httptest.NewRequest("GET", "/", nil))
+	resp, err = app.Test(httptest.NewRequest(fiber.MethodGet, "/", nil))
 	require.NoError(t, err)
 	require.Equal(t, fiber.StatusOK, resp.StatusCode)
-=======
-	resp, err = app.Test(httptest.NewRequest(fiber.MethodGet, "/", nil))
-	utils.AssertEqual(t, nil, err)
-	utils.AssertEqual(t, fiber.StatusOK, resp.StatusCode)
->>>>>>> 61a33361
 }
 
 // go test -race -run Test_Proxy_Do_RestoreOriginalURL
@@ -479,11 +384,7 @@
 func Test_Proxy_Do_HTTP_Prefix_URL(t *testing.T) {
 	t.Parallel()
 
-<<<<<<< HEAD
-	_, addr := createProxyTestServer(func(c fiber.Ctx) error {
-=======
-	_, addr := createProxyTestServer(t, func(c *fiber.Ctx) error {
->>>>>>> 61a33361
+	_, addr := createProxyTestServer(t, func(c fiber.Ctx) error {
 		return c.SendString("hello world")
 	})
 
@@ -500,13 +401,8 @@
 		return nil
 	})
 
-<<<<<<< HEAD
-	resp, err := app.Test(httptest.NewRequest(http.MethodGet, "/http://"+addr, nil))
-	require.NoError(t, err)
-=======
 	resp, err := app.Test(httptest.NewRequest(fiber.MethodGet, "/http://"+addr, nil))
-	utils.AssertEqual(t, nil, err)
->>>>>>> 61a33361
+	require.NoError(t, err)
 	s, err := io.ReadAll(resp.Body)
 	require.NoError(t, err)
 	require.Equal(t, "hello world", string(s))
@@ -573,23 +469,13 @@
 func Test_ProxyBalancer_Custom_Client(t *testing.T) {
 	t.Parallel()
 
-<<<<<<< HEAD
-	target, addr := createProxyTestServer(
-		func(c fiber.Ctx) error { return c.SendStatus(fiber.StatusTeapot) }, t,
-	)
-
-	resp, err := target.Test(httptest.NewRequest("GET", "/", nil), 2*time.Second)
+	target, addr := createProxyTestServer(t, func(c fiber.Ctx) error {
+		return c.SendStatus(fiber.StatusTeapot)
+	})
+
+	resp, err := target.Test(httptest.NewRequest(fiber.MethodGet, "/", nil), 2*time.Second)
 	require.NoError(t, err)
 	require.Equal(t, fiber.StatusTeapot, resp.StatusCode)
-=======
-	target, addr := createProxyTestServer(t, func(c *fiber.Ctx) error {
-		return c.SendStatus(fiber.StatusTeapot)
-	})
-
-	resp, err := target.Test(httptest.NewRequest(fiber.MethodGet, "/", nil), 2000)
-	utils.AssertEqual(t, nil, err)
-	utils.AssertEqual(t, fiber.StatusTeapot, resp.StatusCode)
->>>>>>> 61a33361
 
 	app := fiber.New()
 
@@ -607,27 +493,23 @@
 	req := httptest.NewRequest(fiber.MethodGet, "/", nil)
 	req.Host = addr
 	resp, err = app.Test(req)
-<<<<<<< HEAD
 	require.NoError(t, err)
 	require.Equal(t, fiber.StatusTeapot, resp.StatusCode)
-=======
-	utils.AssertEqual(t, nil, err)
-	utils.AssertEqual(t, fiber.StatusTeapot, resp.StatusCode)
 }
 
 // go test -run Test_Proxy_Domain_Forward_Local
 func Test_Proxy_Domain_Forward_Local(t *testing.T) {
 	t.Parallel()
 	ln, err := net.Listen(fiber.NetworkTCP4, "127.0.0.1:0")
-	utils.AssertEqual(t, nil, err)
-	app := fiber.New(fiber.Config{DisableStartupMessage: true})
+	require.NoError(t, err)
+	app := fiber.New()
 
 	// target server
 	ln1, err := net.Listen(fiber.NetworkTCP4, "127.0.0.1:0")
-	utils.AssertEqual(t, nil, err)
-	app1 := fiber.New(fiber.Config{DisableStartupMessage: true})
-
-	app1.Get("/test", func(c *fiber.Ctx) error {
+	require.NoError(t, err)
+	app1 := fiber.New()
+
+	app1.Get("/test", func(c fiber.Ctx) error {
 		return c.SendString("test_local_client:" + c.Query("query_test"))
 	})
 
@@ -641,13 +523,13 @@
 		Dial: fasthttp.Dial,
 	}))
 
-	go func() { utils.AssertEqual(t, nil, app.Listener(ln)) }()
-	go func() { utils.AssertEqual(t, nil, app1.Listener(ln1)) }()
+	go func() { require.NoError(t, app.Listener(ln)) }()
+	go func() { require.NoError(t, app1.Listener(ln1)) }()
 
 	code, body, errs := fiber.Get("http://" + localDomain + "/test?query_test=true").String()
-	utils.AssertEqual(t, 0, len(errs))
-	utils.AssertEqual(t, fiber.StatusOK, code)
-	utils.AssertEqual(t, "test_local_client:true", body)
+	require.Equal(t, 0, len(errs))
+	require.Equal(t, fiber.StatusOK, code)
+	require.Equal(t, "test_local_client:true", body)
 }
 
 // go test -run Test_Proxy_Balancer_Forward_Local
@@ -656,19 +538,18 @@
 
 	app := fiber.New()
 
-	_, addr := createProxyTestServer(t, func(c *fiber.Ctx) error {
+	_, addr := createProxyTestServer(t, func(c fiber.Ctx) error {
 		return c.SendString("forwarded")
 	})
 
 	app.Use(BalancerForward([]string{addr}))
 
 	resp, err := app.Test(httptest.NewRequest(fiber.MethodGet, "/", nil))
-	utils.AssertEqual(t, nil, err)
-	utils.AssertEqual(t, fiber.StatusOK, resp.StatusCode)
+	require.NoError(t, err)
+	require.Equal(t, fiber.StatusOK, resp.StatusCode)
 
 	b, err := io.ReadAll(resp.Body)
-	utils.AssertEqual(t, nil, err)
-
-	utils.AssertEqual(t, string(b), "forwarded")
->>>>>>> 61a33361
+	require.NoError(t, err)
+
+	require.Equal(t, string(b), "forwarded")
 }