package proxy

import (
	"crypto/tls"
	"time"

<<<<<<< HEAD
	"github.com/gofiber/fiber/v3"
=======
	"github.com/gofiber/fiber/v2"

>>>>>>> 61a33361
	"github.com/valyala/fasthttp"
)

// Config defines the config for middleware.
type Config struct {
	// Next defines a function to skip this middleware when returned true.
	//
	// Optional. Default: nil
	Next func(c fiber.Ctx) bool

	// Servers defines a list of <scheme>://<host> HTTP servers,
	//
	// which are used in a round-robin manner.
	// i.e.: "https://foobar.com, http://www.foobar.com"
	//
	// Required
	Servers []string

	// ModifyRequest allows you to alter the request
	//
	// Optional. Default: nil
	ModifyRequest fiber.Handler

	// ModifyResponse allows you to alter the response
	//
	// Optional. Default: nil
	ModifyResponse fiber.Handler

	// Timeout is the request timeout used when calling the proxy client
	//
	// Optional. Default: 1 second
	Timeout time.Duration

	// Per-connection buffer size for requests' reading.
	// This also limits the maximum header size.
	// Increase this buffer if your clients send multi-KB RequestURIs
	// and/or multi-KB headers (for example, BIG cookies).
	ReadBufferSize int

	// Per-connection buffer size for responses' writing.
	WriteBufferSize int

	// tls config for the http client.
	TlsConfig *tls.Config //nolint:stylecheck,revive // TODO: Rename to "TLSConfig" in v3

	// Client is custom client when client config is complex.
	// Note that Servers, Timeout, WriteBufferSize, ReadBufferSize and TlsConfig
	// will not be used if the client are set.
	Client *fasthttp.LBClient
}

// ConfigDefault is the default config
var ConfigDefault = Config{
	Next:           nil,
	ModifyRequest:  nil,
	ModifyResponse: nil,
	Timeout:        fasthttp.DefaultLBClientTimeout,
}

// configDefault function to set default values
func configDefault(config ...Config) Config {
	// Return default config if nothing provided
	if len(config) < 1 {
		return ConfigDefault
	}

	// Override default config
	cfg := config[0]

	// Set default values
	if cfg.Timeout <= 0 {
		cfg.Timeout = ConfigDefault.Timeout
	}

	// Set default values
	if len(cfg.Servers) == 0 && cfg.Client == nil {
		panic("Servers cannot be empty")
	}
	return cfg
}<|MERGE_RESOLUTION|>--- conflicted
+++ resolved
@@ -4,12 +4,7 @@
 	"crypto/tls"
 	"time"
 
-<<<<<<< HEAD
 	"github.com/gofiber/fiber/v3"
-=======
-	"github.com/gofiber/fiber/v2"
-
->>>>>>> 61a33361
 	"github.com/valyala/fasthttp"
 )
 
