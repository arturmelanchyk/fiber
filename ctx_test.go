--- conflicted
+++ resolved
@@ -25,15 +25,9 @@
 	"text/template"
 	"time"
 
-<<<<<<< HEAD
 	"github.com/gofiber/fiber/v3/internal/storage/memory"
 	"github.com/gofiber/utils/v2"
 	"github.com/stretchr/testify/require"
-=======
-	"github.com/gofiber/fiber/v2/internal/storage/memory"
-	"github.com/gofiber/fiber/v2/utils"
-
->>>>>>> 61a33361
 	"github.com/valyala/bytebufferpool"
 	"github.com/valyala/fasthttp"
 )
@@ -380,262 +374,7 @@
 		_ = c.Body()
 	}
 
-<<<<<<< HEAD
 	require.Equal(b, []byte("john=doe"), c.Body())
-=======
-	utils.AssertEqual(b, []byte("john=doe"), c.Body())
-}
-
-// go test -run Test_Ctx_BodyParser
-func Test_Ctx_BodyParser(t *testing.T) {
-	t.Parallel()
-	app := New()
-	c := app.AcquireCtx(&fasthttp.RequestCtx{})
-	defer app.ReleaseCtx(c)
-
-	type Demo struct {
-		Name string `json:"name" xml:"name" form:"name" query:"name"`
-	}
-
-	{
-		var gzipJSON bytes.Buffer
-		w := gzip.NewWriter(&gzipJSON)
-		_, err := w.Write([]byte(`{"name":"john"}`))
-		utils.AssertEqual(t, nil, err)
-		err = w.Close()
-		utils.AssertEqual(t, nil, err)
-
-		c.Request().Header.SetContentType(MIMEApplicationJSON)
-		c.Request().Header.Set(HeaderContentEncoding, "gzip")
-		c.Request().SetBody(gzipJSON.Bytes())
-		c.Request().Header.SetContentLength(len(gzipJSON.Bytes()))
-		d := new(Demo)
-		utils.AssertEqual(t, nil, c.BodyParser(d))
-		utils.AssertEqual(t, "john", d.Name)
-		c.Request().Header.Del(HeaderContentEncoding)
-	}
-
-	testDecodeParser := func(contentType, body string) {
-		c.Request().Header.SetContentType(contentType)
-		c.Request().SetBody([]byte(body))
-		c.Request().Header.SetContentLength(len(body))
-		d := new(Demo)
-		utils.AssertEqual(t, nil, c.BodyParser(d))
-		utils.AssertEqual(t, "john", d.Name)
-	}
-
-	testDecodeParser(MIMEApplicationJSON, `{"name":"john"}`)
-	testDecodeParser(MIMEApplicationXML, `<Demo><name>john</name></Demo>`)
-	testDecodeParser(MIMEApplicationForm, "name=john")
-	testDecodeParser(MIMEMultipartForm+`;boundary="b"`, "--b\r\nContent-Disposition: form-data; name=\"name\"\r\n\r\njohn\r\n--b--")
-
-	testDecodeParserError := func(contentType, body string) {
-		c.Request().Header.SetContentType(contentType)
-		c.Request().SetBody([]byte(body))
-		c.Request().Header.SetContentLength(len(body))
-		utils.AssertEqual(t, false, c.BodyParser(nil) == nil)
-	}
-
-	testDecodeParserError("invalid-content-type", "")
-	testDecodeParserError(MIMEMultipartForm+`;boundary="b"`, "--b")
-
-	type CollectionQuery struct {
-		Data []Demo `query:"data"`
-	}
-
-	c.Request().Reset()
-	c.Request().Header.SetContentType(MIMEApplicationForm)
-	c.Request().SetBody([]byte("data[0][name]=john&data[1][name]=doe"))
-	c.Request().Header.SetContentLength(len(c.Body()))
-	cq := new(CollectionQuery)
-	utils.AssertEqual(t, nil, c.BodyParser(cq))
-	utils.AssertEqual(t, 2, len(cq.Data))
-	utils.AssertEqual(t, "john", cq.Data[0].Name)
-	utils.AssertEqual(t, "doe", cq.Data[1].Name)
-
-	c.Request().Reset()
-	c.Request().Header.SetContentType(MIMEApplicationForm)
-	c.Request().SetBody([]byte("data.0.name=john&data.1.name=doe"))
-	c.Request().Header.SetContentLength(len(c.Body()))
-	cq = new(CollectionQuery)
-	utils.AssertEqual(t, nil, c.BodyParser(cq))
-	utils.AssertEqual(t, 2, len(cq.Data))
-	utils.AssertEqual(t, "john", cq.Data[0].Name)
-	utils.AssertEqual(t, "doe", cq.Data[1].Name)
-}
-
-func Test_Ctx_ParamParser(t *testing.T) {
-	t.Parallel()
-	app := New()
-	app.Get("/test1/:userId/role/:roleId", func(ctx *Ctx) error {
-		type Demo struct {
-			UserID uint `params:"userId"`
-			RoleID uint `params:"roleId"`
-		}
-		d := new(Demo)
-		if err := ctx.ParamsParser(d); err != nil {
-			t.Fatal(err)
-		}
-		utils.AssertEqual(t, uint(111), d.UserID)
-		utils.AssertEqual(t, uint(222), d.RoleID)
-		return nil
-	})
-	_, err := app.Test(httptest.NewRequest(MethodGet, "/test1/111/role/222", nil))
-	utils.AssertEqual(t, nil, err)
-
-	_, err = app.Test(httptest.NewRequest(MethodGet, "/test2/111/role/222", nil))
-	utils.AssertEqual(t, nil, err)
-}
-
-// go test -run Test_Ctx_BodyParser_WithSetParserDecoder
-func Test_Ctx_BodyParser_WithSetParserDecoder(t *testing.T) {
-	t.Parallel()
-	type CustomTime time.Time
-
-	timeConverter := func(value string) reflect.Value {
-		if v, err := time.Parse("2006-01-02", value); err == nil {
-			return reflect.ValueOf(v)
-		}
-		return reflect.Value{}
-	}
-
-	customTime := ParserType{
-		Customtype: CustomTime{},
-		Converter:  timeConverter,
-	}
-
-	SetParserDecoder(ParserConfig{
-		IgnoreUnknownKeys: true,
-		ParserType:        []ParserType{customTime},
-		ZeroEmpty:         true,
-		SetAliasTag:       "form",
-	})
-
-	app := New()
-	c := app.AcquireCtx(&fasthttp.RequestCtx{})
-	defer app.ReleaseCtx(c)
-
-	type Demo struct {
-		Date  CustomTime `form:"date"`
-		Title string     `form:"title"`
-		Body  string     `form:"body"`
-	}
-
-	testDecodeParser := func(contentType, body string) {
-		c.Request().Header.SetContentType(contentType)
-		c.Request().SetBody([]byte(body))
-		c.Request().Header.SetContentLength(len(body))
-		d := Demo{
-			Title: "Existing title",
-			Body:  "Existing Body",
-		}
-		utils.AssertEqual(t, nil, c.BodyParser(&d))
-		date := fmt.Sprintf("%v", d.Date)
-		utils.AssertEqual(t, "{0 63743587200 <nil>}", date)
-		utils.AssertEqual(t, "", d.Title)
-		utils.AssertEqual(t, "New Body", d.Body)
-	}
-
-	testDecodeParser(MIMEApplicationForm, "date=2020-12-15&title=&body=New Body")
-	testDecodeParser(MIMEMultipartForm+`; boundary="b"`, "--b\r\nContent-Disposition: form-data; name=\"date\"\r\n\r\n2020-12-15\r\n--b\r\nContent-Disposition: form-data; name=\"title\"\r\n\r\n\r\n--b\r\nContent-Disposition: form-data; name=\"body\"\r\n\r\nNew Body\r\n--b--")
-}
-
-// go test -v -run=^$ -bench=Benchmark_Ctx_BodyParser_JSON -benchmem -count=4
-func Benchmark_Ctx_BodyParser_JSON(b *testing.B) {
-	app := New()
-	c := app.AcquireCtx(&fasthttp.RequestCtx{})
-	defer app.ReleaseCtx(c)
-	type Demo struct {
-		Name string `json:"name"`
-	}
-	body := []byte(`{"name":"john"}`)
-	c.Request().SetBody(body)
-	c.Request().Header.SetContentType(MIMEApplicationJSON)
-	c.Request().Header.SetContentLength(len(body))
-	d := new(Demo)
-
-	b.ReportAllocs()
-	b.ResetTimer()
-
-	for n := 0; n < b.N; n++ {
-		_ = c.BodyParser(d) //nolint:errcheck // It is fine to ignore the error here as we check it once further below
-	}
-	utils.AssertEqual(b, nil, c.BodyParser(d))
-	utils.AssertEqual(b, "john", d.Name)
-}
-
-// go test -v -run=^$ -bench=Benchmark_Ctx_BodyParser_XML -benchmem -count=4
-func Benchmark_Ctx_BodyParser_XML(b *testing.B) {
-	app := New()
-	c := app.AcquireCtx(&fasthttp.RequestCtx{})
-	defer app.ReleaseCtx(c)
-	type Demo struct {
-		Name string `xml:"name"`
-	}
-	body := []byte("<Demo><name>john</name></Demo>")
-	c.Request().SetBody(body)
-	c.Request().Header.SetContentType(MIMEApplicationXML)
-	c.Request().Header.SetContentLength(len(body))
-	d := new(Demo)
-
-	b.ReportAllocs()
-	b.ResetTimer()
-
-	for n := 0; n < b.N; n++ {
-		_ = c.BodyParser(d) //nolint:errcheck // It is fine to ignore the error here as we check it once further below
-	}
-	utils.AssertEqual(b, nil, c.BodyParser(d))
-	utils.AssertEqual(b, "john", d.Name)
-}
-
-// go test -v -run=^$ -bench=Benchmark_Ctx_BodyParser_Form -benchmem -count=4
-func Benchmark_Ctx_BodyParser_Form(b *testing.B) {
-	app := New()
-	c := app.AcquireCtx(&fasthttp.RequestCtx{})
-	defer app.ReleaseCtx(c)
-	type Demo struct {
-		Name string `form:"name"`
-	}
-	body := []byte("name=john")
-	c.Request().SetBody(body)
-	c.Request().Header.SetContentType(MIMEApplicationForm)
-	c.Request().Header.SetContentLength(len(body))
-	d := new(Demo)
-
-	b.ReportAllocs()
-	b.ResetTimer()
-
-	for n := 0; n < b.N; n++ {
-		_ = c.BodyParser(d) //nolint:errcheck // It is fine to ignore the error here as we check it once further below
-	}
-	utils.AssertEqual(b, nil, c.BodyParser(d))
-	utils.AssertEqual(b, "john", d.Name)
-}
-
-// go test -v -run=^$ -bench=Benchmark_Ctx_BodyParser_MultipartForm -benchmem -count=4
-func Benchmark_Ctx_BodyParser_MultipartForm(b *testing.B) {
-	app := New()
-	c := app.AcquireCtx(&fasthttp.RequestCtx{})
-	defer app.ReleaseCtx(c)
-	type Demo struct {
-		Name string `form:"name"`
-	}
-
-	body := []byte("--b\r\nContent-Disposition: form-data; name=\"name\"\r\n\r\njohn\r\n--b--")
-	c.Request().SetBody(body)
-	c.Request().Header.SetContentType(MIMEMultipartForm + `;boundary="b"`)
-	c.Request().Header.SetContentLength(len(body))
-	d := new(Demo)
-
-	b.ReportAllocs()
-	b.ResetTimer()
-
-	for n := 0; n < b.N; n++ {
-		_ = c.BodyParser(d) //nolint:errcheck // It is fine to ignore the error here as we check it once further below
-	}
-	utils.AssertEqual(b, nil, c.BodyParser(d))
-	utils.AssertEqual(b, "john", d.Name)
->>>>>>> 61a33361
 }
 
 // go test -run Test_Ctx_Context
@@ -904,26 +643,15 @@
 		require.Equal(t, "test", fh.Filename)
 
 		f, err := fh.Open()
-<<<<<<< HEAD
 		require.NoError(t, err)
+		defer func() {
+			require.Equal(t, nil, f.Close())
+		}()
 
 		b := new(bytes.Buffer)
 		_, err = io.Copy(b, f)
 		require.NoError(t, err)
-
-		f.Close()
 		require.Equal(t, "hello world", b.String())
-=======
-		utils.AssertEqual(t, nil, err)
-		defer func() {
-			utils.AssertEqual(t, nil, f.Close())
-		}()
-
-		b := new(bytes.Buffer)
-		_, err = io.Copy(b, f)
-		utils.AssertEqual(t, nil, err)
-		utils.AssertEqual(t, "hello world", b.String())
->>>>>>> 61a33361
 		return nil
 	})
 
@@ -934,14 +662,8 @@
 	require.NoError(t, err)
 
 	_, err = ioWriter.Write([]byte("hello world"))
-<<<<<<< HEAD
-	require.NoError(t, err)
-
-	writer.Close()
-=======
-	utils.AssertEqual(t, nil, err)
-	utils.AssertEqual(t, nil, writer.Close())
->>>>>>> 61a33361
+	require.NoError(t, err)
+	require.NoError(t, writer.Close())
 
 	req := httptest.NewRequest(MethodPost, "/test", body)
 	req.Header.Set(HeaderContentType, writer.FormDataContentType())
@@ -964,13 +686,8 @@
 
 	body := &bytes.Buffer{}
 	writer := multipart.NewWriter(body)
-<<<<<<< HEAD
-
 	require.Nil(t, writer.WriteField("name", "john"))
-=======
-	utils.AssertEqual(t, nil, writer.WriteField("name", "john"))
-	utils.AssertEqual(t, nil, writer.Close())
->>>>>>> 61a33361
+	require.Nil(t, writer.Close())
 
 	req := httptest.NewRequest(MethodPost, "/test", body)
 	req.Header.Set("Content-Type", fmt.Sprintf("multipart/form-data; boundary=%s", writer.Boundary()))
@@ -1068,112 +785,8 @@
 	require.Equal(t, "default", c.Get("unknown", "default"))
 }
 
-<<<<<<< HEAD
 // go test -run Test_Ctx_Host
 func Test_Ctx_Host(t *testing.T) {
-=======
-// go test -run Test_Ctx_IsProxyTrusted
-func Test_Ctx_IsProxyTrusted(t *testing.T) {
-	t.Parallel()
-
-	{
-		app := New()
-		c := app.AcquireCtx(&fasthttp.RequestCtx{})
-		defer app.ReleaseCtx(c)
-		utils.AssertEqual(t, true, c.IsProxyTrusted())
-	}
-	{
-		app := New(Config{
-			EnableTrustedProxyCheck: false,
-		})
-		c := app.AcquireCtx(&fasthttp.RequestCtx{})
-		defer app.ReleaseCtx(c)
-		utils.AssertEqual(t, true, c.IsProxyTrusted())
-	}
-
-	{
-		app := New(Config{
-			EnableTrustedProxyCheck: true,
-		})
-		c := app.AcquireCtx(&fasthttp.RequestCtx{})
-		defer app.ReleaseCtx(c)
-		utils.AssertEqual(t, false, c.IsProxyTrusted())
-	}
-	{
-		app := New(Config{
-			EnableTrustedProxyCheck: true,
-
-			TrustedProxies: []string{},
-		})
-		c := app.AcquireCtx(&fasthttp.RequestCtx{})
-		defer app.ReleaseCtx(c)
-		utils.AssertEqual(t, false, c.IsProxyTrusted())
-	}
-	{
-		app := New(Config{
-			EnableTrustedProxyCheck: true,
-
-			TrustedProxies: []string{
-				"127.0.0.1",
-			},
-		})
-		c := app.AcquireCtx(&fasthttp.RequestCtx{})
-		defer app.ReleaseCtx(c)
-		utils.AssertEqual(t, false, c.IsProxyTrusted())
-	}
-	{
-		app := New(Config{
-			EnableTrustedProxyCheck: true,
-
-			TrustedProxies: []string{
-				"127.0.0.1/8",
-			},
-		})
-		c := app.AcquireCtx(&fasthttp.RequestCtx{})
-		defer app.ReleaseCtx(c)
-		utils.AssertEqual(t, false, c.IsProxyTrusted())
-	}
-	{
-		app := New(Config{
-			EnableTrustedProxyCheck: true,
-
-			TrustedProxies: []string{
-				"0.0.0.0",
-			},
-		})
-		c := app.AcquireCtx(&fasthttp.RequestCtx{})
-		defer app.ReleaseCtx(c)
-		utils.AssertEqual(t, true, c.IsProxyTrusted())
-	}
-	{
-		app := New(Config{
-			EnableTrustedProxyCheck: true,
-
-			TrustedProxies: []string{
-				"0.0.0.1/31",
-			},
-		})
-		c := app.AcquireCtx(&fasthttp.RequestCtx{})
-		defer app.ReleaseCtx(c)
-		utils.AssertEqual(t, true, c.IsProxyTrusted())
-	}
-	{
-		app := New(Config{
-			EnableTrustedProxyCheck: true,
-
-			TrustedProxies: []string{
-				"0.0.0.1/31junk",
-			},
-		})
-		c := app.AcquireCtx(&fasthttp.RequestCtx{})
-		defer app.ReleaseCtx(c)
-		utils.AssertEqual(t, false, c.IsProxyTrusted())
-	}
-}
-
-// go test -run Test_Ctx_Hostname
-func Test_Ctx_Hostname(t *testing.T) {
->>>>>>> 61a33361
 	t.Parallel()
 	app := New()
 	c := app.NewCtx(&fasthttp.RequestCtx{})
@@ -1256,6 +869,97 @@
 	require.Equal(b, "google.com", host)
 }
 
+// go test -run Test_Ctx_IsProxyTrusted
+func Test_Ctx_IsProxyTrusted(t *testing.T) {
+	t.Parallel()
+
+	{
+		app := New()
+		c := app.NewCtx(&fasthttp.RequestCtx{})
+		defer app.ReleaseCtx(c)
+		require.True(t, c.IsProxyTrusted())
+	}
+	{
+		app := New(Config{
+			EnableTrustedProxyCheck: false,
+		})
+		c := app.NewCtx(&fasthttp.RequestCtx{})
+		require.True(t, c.IsProxyTrusted())
+	}
+
+	{
+		app := New(Config{
+			EnableTrustedProxyCheck: true,
+		})
+		c := app.NewCtx(&fasthttp.RequestCtx{})
+		require.False(t, c.IsProxyTrusted())
+	}
+	{
+		app := New(Config{
+			EnableTrustedProxyCheck: true,
+
+			TrustedProxies: []string{},
+		})
+		c := app.NewCtx(&fasthttp.RequestCtx{})
+		require.False(t, c.IsProxyTrusted())
+	}
+	{
+		app := New(Config{
+			EnableTrustedProxyCheck: true,
+
+			TrustedProxies: []string{
+				"127.0.0.1",
+			},
+		})
+		c := app.NewCtx(&fasthttp.RequestCtx{})
+		require.False(t, c.IsProxyTrusted())
+	}
+	{
+		app := New(Config{
+			EnableTrustedProxyCheck: true,
+
+			TrustedProxies: []string{
+				"127.0.0.1/8",
+			},
+		})
+		c := app.NewCtx(&fasthttp.RequestCtx{})
+		require.False(t, c.IsProxyTrusted())
+	}
+	{
+		app := New(Config{
+			EnableTrustedProxyCheck: true,
+
+			TrustedProxies: []string{
+				"0.0.0.0",
+			},
+		})
+		c := app.NewCtx(&fasthttp.RequestCtx{})
+		require.True(t, c.IsProxyTrusted())
+	}
+	{
+		app := New(Config{
+			EnableTrustedProxyCheck: true,
+
+			TrustedProxies: []string{
+				"0.0.0.1/31",
+			},
+		})
+		c := app.NewCtx(&fasthttp.RequestCtx{})
+		require.True(t, c.IsProxyTrusted())
+	}
+	{
+		app := New(Config{
+			EnableTrustedProxyCheck: true,
+
+			TrustedProxies: []string{
+				"0.0.0.1/31junk",
+			},
+		})
+		c := app.NewCtx(&fasthttp.RequestCtx{})
+		require.False(t, c.IsProxyTrusted())
+	}
+}
+
 // go test -run Test_Ctx_Hostname
 func Test_Ctx_Hostname(t *testing.T) {
 	t.Parallel()
@@ -1375,13 +1079,8 @@
 	app := New()
 	c := app.NewCtx(&fasthttp.RequestCtx{})
 
-<<<<<<< HEAD
 	// default behaviour will return the remote IP from the stack
 	require.Equal(t, "0.0.0.0", c.IP())
-=======
-	// default behavior will return the remote IP from the stack
-	utils.AssertEqual(t, "0.0.0.0", c.IP())
->>>>>>> 61a33361
 
 	// X-Forwarded-For is set, but it is ignored because proxyHeader is not set
 	c.Request().Header.Set(HeaderXForwardedFor, "0.0.0.1")
@@ -1752,17 +1451,11 @@
 	})
 
 	// Test without TLS handler
-<<<<<<< HEAD
-	resp, _ := app.Test(httptest.NewRequest(MethodGet, "/ServerName", nil))
-	body, _ := io.ReadAll(resp.Body)
+	resp, err := app.Test(httptest.NewRequest(MethodGet, "/ServerName", nil))
+	require.NoError(t, err)
+	body, err := io.ReadAll(resp.Body)
+	require.NoError(t, err)
 	require.Equal(t, []byte("ClientHelloInfo is nil"), body)
-=======
-	resp, err := app.Test(httptest.NewRequest(MethodGet, "/ServerName", nil))
-	utils.AssertEqual(t, nil, err)
-	body, err := io.ReadAll(resp.Body)
-	utils.AssertEqual(t, nil, err)
-	utils.AssertEqual(t, []byte("ClientHelloInfo is nil"), body)
->>>>>>> 61a33361
 
 	// Test with TLS Handler
 	const (
@@ -1776,41 +1469,27 @@
 	}}
 
 	// Test ServerName
-<<<<<<< HEAD
-	resp, _ = app.Test(httptest.NewRequest(MethodGet, "/ServerName", nil))
-	body, _ = io.ReadAll(resp.Body)
+	resp, err = app.Test(httptest.NewRequest(MethodGet, "/ServerName", nil))
+	require.NoError(t, err)
+
+	body, err = io.ReadAll(resp.Body)
+	require.NoError(t, err)
 	require.Equal(t, []byte("example.golang"), body)
-
-	// Test SignatureSchemes
-	resp, _ = app.Test(httptest.NewRequest(MethodGet, "/SignatureSchemes", nil))
-	body, _ = io.ReadAll(resp.Body)
-	require.Equal(t, "["+strconv.Itoa(PSSWithSHA256)+"]", string(body))
-
-	// Test SupportedVersions
-	resp, _ = app.Test(httptest.NewRequest(MethodGet, "/SupportedVersions", nil))
-	body, _ = io.ReadAll(resp.Body)
-	require.Equal(t, "["+strconv.Itoa(VersionTLS13)+"]", string(body))
-=======
-	resp, err = app.Test(httptest.NewRequest(MethodGet, "/ServerName", nil))
-	utils.AssertEqual(t, nil, err)
-	body, err = io.ReadAll(resp.Body)
-	utils.AssertEqual(t, nil, err)
-	utils.AssertEqual(t, []byte("example.golang"), body)
 
 	// Test SignatureSchemes
 	resp, err = app.Test(httptest.NewRequest(MethodGet, "/SignatureSchemes", nil))
-	utils.AssertEqual(t, nil, err)
+	require.NoError(t, err)
+
 	body, err = io.ReadAll(resp.Body)
-	utils.AssertEqual(t, nil, err)
-	utils.AssertEqual(t, "["+strconv.Itoa(pssWithSHA256)+"]", string(body))
+	require.NoError(t, err)
+	require.Equal(t, "["+strconv.Itoa(pssWithSHA256)+"]", string(body))
 
 	// Test SupportedVersions
 	resp, err = app.Test(httptest.NewRequest(MethodGet, "/SupportedVersions", nil))
-	utils.AssertEqual(t, nil, err)
+	require.NoError(t, err)
 	body, err = io.ReadAll(resp.Body)
-	utils.AssertEqual(t, nil, err)
-	utils.AssertEqual(t, "["+strconv.Itoa(versionTLS13)+"]", string(body))
->>>>>>> 61a33361
+	require.NoError(t, err)
+	require.Equal(t, "["+strconv.Itoa(versionTLS13)+"]", string(body))
 }
 
 // go test -run Test_Ctx_InvalidMethod
@@ -1845,13 +1524,9 @@
 
 	body := &bytes.Buffer{}
 	writer := multipart.NewWriter(body)
-<<<<<<< HEAD
 
 	require.Nil(t, writer.WriteField("name", "john"))
-=======
-	utils.AssertEqual(t, nil, writer.WriteField("name", "john"))
-	utils.AssertEqual(t, nil, writer.Close())
->>>>>>> 61a33361
+	require.NoError(t, writer.Close())
 
 	req := httptest.NewRequest(MethodPost, "/test", body)
 	req.Header.Set(HeaderContentType, fmt.Sprintf("multipart/form-data; boundary=%s", writer.Boundary()))
@@ -1866,15 +1541,9 @@
 func Benchmark_Ctx_MultipartForm(b *testing.B) {
 	app := New()
 
-<<<<<<< HEAD
 	app.Post("/", func(c Ctx) error {
-		_, _ = c.MultipartForm()
-		return nil
-=======
-	app.Post("/", func(c *Ctx) error {
 		_, err := c.MultipartForm()
 		return err
->>>>>>> 61a33361
 	})
 
 	c := &fasthttp.RequestCtx{}
@@ -1996,76 +1665,7 @@
 		_ = c.Params("param3")
 		res = c.Params("param4")
 	}
-<<<<<<< HEAD
 	require.Equal(b, "awesome", res)
-=======
-	utils.AssertEqual(b, "awesome", res)
-}
-
-// go test -v -run=^$ -bench=Benchmark_Ctx_AllParams -benchmem -count=4
-func Benchmark_Ctx_AllParams(b *testing.B) {
-	app := New()
-	c := app.AcquireCtx(&fasthttp.RequestCtx{})
-	defer app.ReleaseCtx(c)
-	c.route = &Route{
-		Params: []string{
-			"param1", "param2", "param3", "param4",
-		},
-	}
-	c.values = [maxParams]string{
-		"john", "doe", "is", "awesome",
-	}
-	var res map[string]string
-	b.ReportAllocs()
-	b.ResetTimer()
-	for n := 0; n < b.N; n++ {
-		res = c.AllParams()
-	}
-	utils.AssertEqual(
-		b,
-		map[string]string{
-			"param1": "john",
-			"param2": "doe",
-			"param3": "is",
-			"param4": "awesome",
-		},
-		res,
-	)
-}
-
-// go test -v -run=^$ -bench=Benchmark_Ctx_ParamsParse -benchmem -count=4
-func Benchmark_Ctx_ParamsParse(b *testing.B) {
-	app := New()
-	c := app.AcquireCtx(&fasthttp.RequestCtx{})
-	defer app.ReleaseCtx(c)
-	c.route = &Route{
-		Params: []string{
-			"param1", "param2", "param3", "param4",
-		},
-	}
-	c.values = [maxParams]string{
-		"john", "doe", "is", "awesome",
-	}
-	var res struct {
-		Param1 string `params:"param1"`
-		Param2 string `params:"param2"`
-		Param3 string `params:"param3"`
-		Param4 string `params:"param4"`
-	}
-	b.ReportAllocs()
-	b.ResetTimer()
-
-	var err error
-	for n := 0; n < b.N; n++ {
-		err = c.ParamsParser(&res)
-	}
-
-	utils.AssertEqual(b, nil, err)
-	utils.AssertEqual(b, "john", res.Param1)
-	utils.AssertEqual(b, "doe", res.Param2)
-	utils.AssertEqual(b, "is", res.Param3)
-	utils.AssertEqual(b, "awesome", res.Param4)
->>>>>>> 61a33361
 }
 
 // go test -run Test_Ctx_Path
@@ -2128,55 +1728,33 @@
 	freq := &fasthttp.RequestCtx{}
 	freq.Request.Header.Set("X-Forwarded", "invalid")
 
-<<<<<<< HEAD
 	c := app.NewCtx(freq)
 
-	c.Request().Header.Set(HeaderXForwardedProto, "https")
-	require.Equal(t, "https", c.Scheme())
+	c.Request().Header.Set(HeaderXForwardedProto, schemeHTTPS)
+	require.Equal(t, schemeHTTPS, c.Scheme())
 	c.Request().Header.Reset()
 
-	c.Request().Header.Set(HeaderXForwardedProtocol, "https")
-	require.Equal(t, "https", c.Scheme())
+	c.Request().Header.Set(HeaderXForwardedProtocol, schemeHTTPS)
+	require.Equal(t, schemeHTTPS, c.Scheme())
 	c.Request().Header.Reset()
 
+	c.Request().Header.Set(HeaderXForwardedProto, "https, http")
+	require.Equal(t, schemeHTTPS, c.Scheme())
+	c.Request().Header.Reset()
+
+	c.Request().Header.Set(HeaderXForwardedProtocol, "https, http")
+	require.Equal(t, schemeHTTPS, c.Scheme())
+	c.Request().Header.Reset()
+
 	c.Request().Header.Set(HeaderXForwardedSsl, "on")
-	require.Equal(t, "https", c.Scheme())
+	require.Equal(t, schemeHTTPS, c.Scheme())
 	c.Request().Header.Reset()
 
-	c.Request().Header.Set(HeaderXUrlScheme, "https")
-	require.Equal(t, "https", c.Scheme())
+	c.Request().Header.Set(HeaderXUrlScheme, schemeHTTPS)
+	require.Equal(t, schemeHTTPS, c.Scheme())
 	c.Request().Header.Reset()
 
-	require.Equal(t, "http", c.Scheme())
-=======
-	c := app.AcquireCtx(freq)
-	defer app.ReleaseCtx(c)
-	c.Request().Header.Set(HeaderXForwardedProto, schemeHTTPS)
-	utils.AssertEqual(t, schemeHTTPS, c.Protocol())
-	c.Request().Header.Reset()
-
-	c.Request().Header.Set(HeaderXForwardedProtocol, schemeHTTPS)
-	utils.AssertEqual(t, schemeHTTPS, c.Protocol())
-	c.Request().Header.Reset()
-
-	c.Request().Header.Set(HeaderXForwardedProto, "https, http")
-	utils.AssertEqual(t, schemeHTTPS, c.Protocol())
-	c.Request().Header.Reset()
-
-	c.Request().Header.Set(HeaderXForwardedProtocol, "https, http")
-	utils.AssertEqual(t, schemeHTTPS, c.Protocol())
-	c.Request().Header.Reset()
-
-	c.Request().Header.Set(HeaderXForwardedSsl, "on")
-	utils.AssertEqual(t, schemeHTTPS, c.Protocol())
-	c.Request().Header.Reset()
-
-	c.Request().Header.Set(HeaderXUrlScheme, schemeHTTPS)
-	utils.AssertEqual(t, schemeHTTPS, c.Protocol())
-	c.Request().Header.Reset()
-
-	utils.AssertEqual(t, schemeHTTP, c.Protocol())
->>>>>>> 61a33361
+	require.Equal(t, schemeHTTP, c.Scheme())
 }
 
 // go test -v -run=^$ -bench=Benchmark_Ctx_Scheme -benchmem -count=4
@@ -2190,11 +1768,7 @@
 	for n := 0; n < b.N; n++ {
 		res = c.Scheme()
 	}
-<<<<<<< HEAD
 	require.Equal(b, "http", res)
-=======
-	utils.AssertEqual(b, schemeHTTP, res)
->>>>>>> 61a33361
 }
 
 // go test -run Test_Ctx_Scheme_TrustedProxy
@@ -2203,43 +1777,23 @@
 	app := New(Config{EnableTrustedProxyCheck: true, TrustedProxies: []string{"0.0.0.0"}})
 	c := app.NewCtx(&fasthttp.RequestCtx{})
 
-<<<<<<< HEAD
-	c.Request().Header.Set(HeaderXForwardedProto, "https")
-	require.Equal(t, "https", c.Scheme())
+	c.Request().Header.Set(HeaderXForwardedProto, schemeHTTPS)
+	require.Equal(t, schemeHTTPS, c.Scheme())
 	c.Request().Header.Reset()
 
-	c.Request().Header.Set(HeaderXForwardedProtocol, "https")
-	require.Equal(t, "https", c.Scheme())
+	c.Request().Header.Set(HeaderXForwardedProtocol, schemeHTTPS)
+	require.Equal(t, schemeHTTPS, c.Scheme())
 	c.Request().Header.Reset()
 
 	c.Request().Header.Set(HeaderXForwardedSsl, "on")
-	require.Equal(t, "https", c.Scheme())
+	require.Equal(t, schemeHTTPS, c.Scheme())
 	c.Request().Header.Reset()
 
-	c.Request().Header.Set(HeaderXUrlScheme, "https")
-	require.Equal(t, "https", c.Scheme())
+	c.Request().Header.Set(HeaderXUrlScheme, schemeHTTPS)
+	require.Equal(t, schemeHTTPS, c.Scheme())
 	c.Request().Header.Reset()
 
-	require.Equal(t, "http", c.Scheme())
-=======
-	c.Request().Header.Set(HeaderXForwardedProto, schemeHTTPS)
-	utils.AssertEqual(t, schemeHTTPS, c.Protocol())
-	c.Request().Header.Reset()
-
-	c.Request().Header.Set(HeaderXForwardedProtocol, schemeHTTPS)
-	utils.AssertEqual(t, schemeHTTPS, c.Protocol())
-	c.Request().Header.Reset()
-
-	c.Request().Header.Set(HeaderXForwardedSsl, "on")
-	utils.AssertEqual(t, schemeHTTPS, c.Protocol())
-	c.Request().Header.Reset()
-
-	c.Request().Header.Set(HeaderXUrlScheme, schemeHTTPS)
-	utils.AssertEqual(t, schemeHTTPS, c.Protocol())
-	c.Request().Header.Reset()
-
-	utils.AssertEqual(t, schemeHTTP, c.Protocol())
->>>>>>> 61a33361
+	require.Equal(t, schemeHTTP, c.Scheme())
 }
 
 // go test -run Test_Ctx_Scheme_TrustedProxyRange
@@ -2248,43 +1802,23 @@
 	app := New(Config{EnableTrustedProxyCheck: true, TrustedProxies: []string{"0.0.0.0/30"}})
 	c := app.NewCtx(&fasthttp.RequestCtx{})
 
-<<<<<<< HEAD
-	c.Request().Header.Set(HeaderXForwardedProto, "https")
-	require.Equal(t, "https", c.Scheme())
+	c.Request().Header.Set(HeaderXForwardedProto, schemeHTTPS)
+	require.Equal(t, schemeHTTPS, c.Scheme())
 	c.Request().Header.Reset()
 
-	c.Request().Header.Set(HeaderXForwardedProtocol, "https")
-	require.Equal(t, "https", c.Scheme())
+	c.Request().Header.Set(HeaderXForwardedProtocol, schemeHTTPS)
+	require.Equal(t, schemeHTTPS, c.Scheme())
 	c.Request().Header.Reset()
 
 	c.Request().Header.Set(HeaderXForwardedSsl, "on")
-	require.Equal(t, "https", c.Scheme())
+	require.Equal(t, schemeHTTPS, c.Scheme())
 	c.Request().Header.Reset()
 
-	c.Request().Header.Set(HeaderXUrlScheme, "https")
-	require.Equal(t, "https", c.Scheme())
+	c.Request().Header.Set(HeaderXUrlScheme, schemeHTTPS)
+	require.Equal(t, schemeHTTPS, c.Scheme())
 	c.Request().Header.Reset()
 
-	require.Equal(t, "http", c.Scheme())
-=======
-	c.Request().Header.Set(HeaderXForwardedProto, schemeHTTPS)
-	utils.AssertEqual(t, schemeHTTPS, c.Protocol())
-	c.Request().Header.Reset()
-
-	c.Request().Header.Set(HeaderXForwardedProtocol, schemeHTTPS)
-	utils.AssertEqual(t, schemeHTTPS, c.Protocol())
-	c.Request().Header.Reset()
-
-	c.Request().Header.Set(HeaderXForwardedSsl, "on")
-	utils.AssertEqual(t, schemeHTTPS, c.Protocol())
-	c.Request().Header.Reset()
-
-	c.Request().Header.Set(HeaderXUrlScheme, schemeHTTPS)
-	utils.AssertEqual(t, schemeHTTPS, c.Protocol())
-	c.Request().Header.Reset()
-
-	utils.AssertEqual(t, schemeHTTP, c.Protocol())
->>>>>>> 61a33361
+	require.Equal(t, schemeHTTP, c.Scheme())
 }
 
 // go test -run Test_Ctx_Scheme_UntrustedProxyRange
@@ -2293,43 +1827,23 @@
 	app := New(Config{EnableTrustedProxyCheck: true, TrustedProxies: []string{"1.1.1.1/30"}})
 	c := app.NewCtx(&fasthttp.RequestCtx{})
 
-<<<<<<< HEAD
-	c.Request().Header.Set(HeaderXForwardedProto, "https")
-	require.Equal(t, "http", c.Scheme())
+	c.Request().Header.Set(HeaderXForwardedProto, schemeHTTPS)
+	require.Equal(t, schemeHTTP, c.Scheme())
 	c.Request().Header.Reset()
 
-	c.Request().Header.Set(HeaderXForwardedProtocol, "https")
-	require.Equal(t, "http", c.Scheme())
+	c.Request().Header.Set(HeaderXForwardedProtocol, schemeHTTPS)
+	require.Equal(t, schemeHTTP, c.Scheme())
 	c.Request().Header.Reset()
 
 	c.Request().Header.Set(HeaderXForwardedSsl, "on")
-	require.Equal(t, "http", c.Scheme())
+	require.Equal(t, schemeHTTP, c.Scheme())
 	c.Request().Header.Reset()
 
-	c.Request().Header.Set(HeaderXUrlScheme, "https")
-	require.Equal(t, "http", c.Scheme())
+	c.Request().Header.Set(HeaderXUrlScheme, schemeHTTPS)
+	require.Equal(t, schemeHTTP, c.Scheme())
 	c.Request().Header.Reset()
 
-	require.Equal(t, "http", c.Scheme())
-=======
-	c.Request().Header.Set(HeaderXForwardedProto, schemeHTTPS)
-	utils.AssertEqual(t, schemeHTTP, c.Protocol())
-	c.Request().Header.Reset()
-
-	c.Request().Header.Set(HeaderXForwardedProtocol, schemeHTTPS)
-	utils.AssertEqual(t, schemeHTTP, c.Protocol())
-	c.Request().Header.Reset()
-
-	c.Request().Header.Set(HeaderXForwardedSsl, "on")
-	utils.AssertEqual(t, schemeHTTP, c.Protocol())
-	c.Request().Header.Reset()
-
-	c.Request().Header.Set(HeaderXUrlScheme, schemeHTTPS)
-	utils.AssertEqual(t, schemeHTTP, c.Protocol())
-	c.Request().Header.Reset()
-
-	utils.AssertEqual(t, schemeHTTP, c.Protocol())
->>>>>>> 61a33361
+	require.Equal(t, schemeHTTP, c.Scheme())
 }
 
 // go test -run Test_Ctx_Scheme_UnTrustedProxy
@@ -2338,79 +1852,49 @@
 	app := New(Config{EnableTrustedProxyCheck: true, TrustedProxies: []string{"0.8.0.1"}})
 	c := app.NewCtx(&fasthttp.RequestCtx{})
 
-<<<<<<< HEAD
-	c.Request().Header.Set(HeaderXForwardedProto, "https")
-	require.Equal(t, "http", c.Scheme())
+	c.Request().Header.Set(HeaderXForwardedProto, schemeHTTPS)
+	require.Equal(t, schemeHTTP, c.Scheme())
 	c.Request().Header.Reset()
 
-	c.Request().Header.Set(HeaderXForwardedProtocol, "https")
-	require.Equal(t, "http", c.Scheme())
+	c.Request().Header.Set(HeaderXForwardedProtocol, schemeHTTPS)
+	require.Equal(t, schemeHTTP, c.Scheme())
 	c.Request().Header.Reset()
 
 	c.Request().Header.Set(HeaderXForwardedSsl, "on")
-	require.Equal(t, "http", c.Scheme())
+	require.Equal(t, schemeHTTP, c.Scheme())
 	c.Request().Header.Reset()
 
-	c.Request().Header.Set(HeaderXUrlScheme, "https")
-	require.Equal(t, "http", c.Scheme())
+	c.Request().Header.Set(HeaderXUrlScheme, schemeHTTPS)
+	require.Equal(t, schemeHTTP, c.Scheme())
 	c.Request().Header.Reset()
 
-	require.Equal(t, "http", c.Scheme())
-=======
-	c.Request().Header.Set(HeaderXForwardedProto, schemeHTTPS)
-	utils.AssertEqual(t, schemeHTTP, c.Protocol())
-	c.Request().Header.Reset()
-
-	c.Request().Header.Set(HeaderXForwardedProtocol, schemeHTTPS)
-	utils.AssertEqual(t, schemeHTTP, c.Protocol())
-	c.Request().Header.Reset()
-
-	c.Request().Header.Set(HeaderXForwardedSsl, "on")
-	utils.AssertEqual(t, schemeHTTP, c.Protocol())
-	c.Request().Header.Reset()
-
-	c.Request().Header.Set(HeaderXUrlScheme, schemeHTTPS)
-	utils.AssertEqual(t, schemeHTTP, c.Protocol())
-	c.Request().Header.Reset()
-
-	utils.AssertEqual(t, schemeHTTP, c.Protocol())
->>>>>>> 61a33361
+	require.Equal(t, schemeHTTP, c.Scheme())
 }
 
 // go test -run Test_Ctx_Query
 func Test_Ctx_Query(t *testing.T) {
 	t.Parallel()
 	app := New()
-<<<<<<< HEAD
 	c := app.NewCtx(&fasthttp.RequestCtx{})
 
 	c.Request().URI().SetQueryString("search=john&age=20")
 	require.Equal(t, "john", c.Query("search"))
 	require.Equal(t, "20", c.Query("age"))
 	require.Equal(t, "default", c.Query("unknown", "default"))
-=======
-	c := app.AcquireCtx(&fasthttp.RequestCtx{})
-	defer app.ReleaseCtx(c)
+}
+
+func Test_Ctx_QueryInt(t *testing.T) {
+	t.Parallel()
+	app := New()
+	c := app.NewCtx(&fasthttp.RequestCtx{})
+
 	c.Request().URI().SetQueryString("search=john&age=20&id=")
-	utils.AssertEqual(t, "john", c.Query("search"))
-	utils.AssertEqual(t, "20", c.Query("age"))
-	utils.AssertEqual(t, "default", c.Query("unknown", "default"))
->>>>>>> 61a33361
-}
-
-func Test_Ctx_QueryInt(t *testing.T) {
-	t.Parallel()
-	app := New()
-	c := app.AcquireCtx(&fasthttp.RequestCtx{})
-	defer app.ReleaseCtx(c)
-	c.Request().URI().SetQueryString("search=john&age=20&id=")
-
-	utils.AssertEqual(t, 0, c.QueryInt("foo"))
-	utils.AssertEqual(t, 20, c.QueryInt("age", 12))
-	utils.AssertEqual(t, 0, c.QueryInt("search"))
-	utils.AssertEqual(t, 1, c.QueryInt("search", 1))
-	utils.AssertEqual(t, 0, c.QueryInt("id"))
-	utils.AssertEqual(t, 2, c.QueryInt("id", 2))
+	require.Equal(t, 0, c.QueryInt("foo"))
+	require.Equal(t, 20, c.QueryInt("age", 12))
+	require.Equal(t, 0, c.QueryInt("search"))
+	require.Equal(t, 1, c.QueryInt("search", 1))
+	require.Equal(t, 0, c.QueryInt("id"))
+	require.Equal(t, 2, c.QueryInt("id", 2))
 }
 
 // go test -run Test_Ctx_Range
@@ -2501,9 +1985,9 @@
 
 		defer func(file *os.File) {
 			err := file.Close()
-			utils.AssertEqual(t, nil, err)
+			require.NoError(t, err)
 			err = os.Remove(file.Name())
-			utils.AssertEqual(t, nil, err)
+			require.NoError(t, err)
 		}(tempFile)
 		err = c.SaveFile(fh, tempFile.Name())
 		require.NoError(t, err)
@@ -2521,13 +2005,8 @@
 	require.NoError(t, err)
 
 	_, err = ioWriter.Write([]byte("hello world"))
-<<<<<<< HEAD
-	require.NoError(t, err)
-	writer.Close()
-=======
-	utils.AssertEqual(t, nil, err)
-	utils.AssertEqual(t, nil, writer.Close())
->>>>>>> 61a33361
+	require.NoError(t, err)
+	require.NoError(t, writer.Close())
 
 	req := httptest.NewRequest(MethodPost, "/test", body)
 	req.Header.Set("Content-Type", writer.FormDataContentType())
@@ -2568,13 +2047,8 @@
 	require.NoError(t, err)
 
 	_, err = ioWriter.Write([]byte("hello world"))
-<<<<<<< HEAD
-	require.NoError(t, err)
-	writer.Close()
-=======
-	utils.AssertEqual(t, nil, err)
-	utils.AssertEqual(t, nil, writer.Close())
->>>>>>> 61a33361
+	require.NoError(t, err)
+	require.NoError(t, writer.Close())
 
 	req := httptest.NewRequest(MethodPost, "/test", body)
 	req.Header.Set("Content-Type", writer.FormDataContentType())
@@ -2658,15 +2132,10 @@
 	require.Equal(t, nil, c.Download("ctx.go", "Awesome File!"))
 
 	f, err := os.Open("./ctx.go")
-<<<<<<< HEAD
-	require.NoError(t, err)
-	defer f.Close()
-=======
-	utils.AssertEqual(t, nil, err)
+	require.NoError(t, err)
 	defer func() {
-		utils.AssertEqual(t, nil, f.Close())
+		require.NoError(t, f.Close())
 	}()
->>>>>>> 61a33361
 
 	expect, err := io.ReadAll(f)
 	require.NoError(t, err)
@@ -2684,15 +2153,10 @@
 
 	// fetch file content
 	f, err := os.Open("./ctx.go")
-<<<<<<< HEAD
-	require.NoError(t, err)
-	defer f.Close()
-=======
-	utils.AssertEqual(t, nil, err)
+	require.NoError(t, err)
 	defer func() {
-		utils.AssertEqual(t, nil, f.Close())
+		require.NoError(t, nil, f.Close())
 	}()
->>>>>>> 61a33361
 	expectFileContent, err := io.ReadAll(f)
 	require.NoError(t, err)
 	// fetch file info for the not modified test case
@@ -2738,15 +2202,9 @@
 		return err
 	})
 
-<<<<<<< HEAD
-	resp, err := app.Test(httptest.NewRequest("GET", "/", nil))
+	resp, err := app.Test(httptest.NewRequest(MethodGet, "/", nil))
 	require.NoError(t, err)
 	require.Equal(t, StatusNotFound, resp.StatusCode)
-=======
-	resp, err := app.Test(httptest.NewRequest(MethodGet, "/", nil))
-	utils.AssertEqual(t, nil, err)
-	utils.AssertEqual(t, StatusNotFound, resp.StatusCode)
->>>>>>> 61a33361
 }
 
 // go test -race -run Test_Ctx_SendFile_Immutable
@@ -2782,23 +2240,13 @@
 	for _, endpoint := range endpointsForTest {
 		t.Run(endpoint, func(t *testing.T) {
 			// 1st try
-<<<<<<< HEAD
-			resp, err := app.Test(httptest.NewRequest("GET", endpoint, nil))
+			resp, err := app.Test(httptest.NewRequest(MethodGet, endpoint, nil))
 			require.NoError(t, err)
 			require.Equal(t, StatusOK, resp.StatusCode)
 			// 2nd try
-			resp, err = app.Test(httptest.NewRequest("GET", endpoint, nil))
+			resp, err = app.Test(httptest.NewRequest(MethodGet, endpoint, nil))
 			require.NoError(t, err)
 			require.Equal(t, StatusOK, resp.StatusCode)
-=======
-			resp, err := app.Test(httptest.NewRequest(MethodGet, endpoint, nil))
-			utils.AssertEqual(t, nil, err)
-			utils.AssertEqual(t, StatusOK, resp.StatusCode)
-			// 2nd try
-			resp, err = app.Test(httptest.NewRequest(MethodGet, endpoint, nil))
-			utils.AssertEqual(t, nil, err)
-			utils.AssertEqual(t, StatusOK, resp.StatusCode)
->>>>>>> 61a33361
 		})
 	}
 }
@@ -3061,18 +2509,13 @@
 	err := c.Render("./.github/testdata/index.tmpl", Map{
 		"Title": "Hello, World!",
 	})
-	utils.AssertEqual(t, nil, err)
+	require.NoError(t, err)
 
 	buf := bytebufferpool.Get()
 	_, _ = buf.WriteString("overwrite") //nolint:errcheck // This will never fail
 	defer bytebufferpool.Put(buf)
 
-<<<<<<< HEAD
-	require.NoError(t, err)
 	require.Equal(t, "<h1>Hello, World!</h1>", string(c.Response().Body()))
-=======
-	utils.AssertEqual(t, "<h1>Hello, World!</h1>", string(c.Response().Body()))
->>>>>>> 61a33361
 
 	err = c.Render("./.github/testdata/template-non-exists.html", nil)
 	require.False(t, err == nil)
@@ -3091,18 +2534,13 @@
 	c.Locals("Title", "Hello, World!")
 
 	err := c.Render("./.github/testdata/index.tmpl", Map{})
-	utils.AssertEqual(t, nil, err)
+	require.NoError(t, err)
 
 	buf := bytebufferpool.Get()
 	_, _ = buf.WriteString("overwrite") //nolint:errcheck // This will never fail
 	defer bytebufferpool.Put(buf)
 
-<<<<<<< HEAD
-	require.NoError(t, err)
 	require.Equal(t, "<h1><no value></h1>", string(c.Response().Body()))
-=======
-	utils.AssertEqual(t, "<h1><no value></h1>", string(c.Response().Body()))
->>>>>>> 61a33361
 }
 
 func Test_Ctx_RenderWithLocals(t *testing.T) {
@@ -3115,19 +2553,14 @@
 	c.Locals("Title", "Hello, World!")
 
 	err := c.Render("./.github/testdata/index.tmpl", Map{})
-	utils.AssertEqual(t, nil, err)
+	require.NoError(t, err)
 
 	buf := bytebufferpool.Get()
 	_, _ = buf.WriteString("overwrite") //nolint:errcheck // This will never fail
 	defer bytebufferpool.Put(buf)
 
-<<<<<<< HEAD
-	require.NoError(t, err)
 	require.Equal(t, "<h1>Hello, World!</h1>", string(c.Response().Body()))
 
-=======
-	utils.AssertEqual(t, "<h1>Hello, World!</h1>", string(c.Response().Body()))
->>>>>>> 61a33361
 }
 
 func Test_Ctx_RenderWithBindVars(t *testing.T) {
@@ -3139,13 +2572,6 @@
 	c.BindVars(Map{
 		"Title": "Hello, World!",
 	})
-<<<<<<< HEAD
-=======
-	utils.AssertEqual(t, nil, err)
-	defer app.ReleaseCtx(c)
-	err = c.Render("./.github/testdata/index.tmpl", Map{})
-	utils.AssertEqual(t, nil, err)
->>>>>>> 61a33361
 
 	err := c.Render("./.github/testdata/index.tmpl", Map{})
 	require.NoError(t, err)
@@ -3153,34 +2579,30 @@
 	_, _ = buf.WriteString("overwrite") //nolint:errcheck // This will never fail
 	defer bytebufferpool.Put(buf)
 
-<<<<<<< HEAD
 	require.NoError(t, err)
 	require.Equal(t, "<h1>Hello, World!</h1>", string(c.Response().Body()))
-=======
-	utils.AssertEqual(t, "<h1>Hello, World!</h1>", string(c.Response().Body()))
-}
->>>>>>> 61a33361
+}
 
 func Test_Ctx_RenderWithOverwrittenBind(t *testing.T) {
 	t.Parallel()
 	app := New()
-	c := app.AcquireCtx(&fasthttp.RequestCtx{})
-
-	err := c.Bind(Map{
+	c := app.NewCtx(&fasthttp.RequestCtx{})
+
+	err := c.BindVars(Map{
 		"Title": "Hello, World!",
 	})
-	utils.AssertEqual(t, nil, err)
-	defer app.ReleaseCtx(c)
+	require.NoError(t, err)
+
 	err = c.Render("./.github/testdata/index.tmpl", Map{
 		"Title": "Hello from Fiber!",
 	})
-	utils.AssertEqual(t, nil, err)
+	require.NoError(t, err)
 
 	buf := bytebufferpool.Get()
 	_, _ = buf.WriteString("overwrite") //nolint:errcheck // This will never fail
 	defer bytebufferpool.Put(buf)
 
-	utils.AssertEqual(t, "<h1>Hello from Fiber!</h1>", string(c.Response().Body()))
+	require.Equal(t, "<h1>Hello, World!</h1>", string(c.Response().Body()))
 }
 
 func Test_Ctx_RenderWithBindVarsLocals(t *testing.T) {
@@ -3197,19 +2619,12 @@
 	require.NoError(t, err)
 
 	c.Locals("Summary", "Test")
-<<<<<<< HEAD
 
 	err = c.Render("./.github/testdata/template.tmpl", Map{})
 	require.NoError(t, err)
 	require.Equal(t, "<h1>Hello, World! Test</h1>", string(c.Response().Body()))
-=======
-	defer app.ReleaseCtx(c)
-
-	err = c.Render("./.github/testdata/template.tmpl", Map{})
-	utils.AssertEqual(t, nil, err)
->>>>>>> 61a33361
-
-	utils.AssertEqual(t, "<h1>Hello, World! Test</h1>", string(c.Response().Body()))
+
+	require.Equal(t, "<h1>Hello, World! Test</h1>", string(c.Response().Body()))
 }
 
 func Test_Ctx_RenderWithLocalsAndBinding(t *testing.T) {
@@ -3225,23 +2640,13 @@
 	c := app.NewCtx(&fasthttp.RequestCtx{})
 
 	c.Locals("Title", "This is a test.")
-<<<<<<< HEAD
-=======
-	defer app.ReleaseCtx(c)
->>>>>>> 61a33361
 
 	err = c.Render("index.tmpl", Map{
 		"Title": "Hello, World!",
 	})
-<<<<<<< HEAD
 
 	require.NoError(t, err)
 	require.Equal(t, "<h1>Hello, World!</h1>", string(c.Response().Body()))
-=======
-	utils.AssertEqual(t, nil, err)
-
-	utils.AssertEqual(t, "<h1>Hello, World!</h1>", string(c.Response().Body()))
->>>>>>> 61a33361
 }
 
 func Benchmark_Ctx_RenderWithLocalsAndBindVars(b *testing.B) {
@@ -3266,68 +2671,9 @@
 	for n := 0; n < b.N; n++ {
 		err = c.Render("template.tmpl", Map{})
 	}
-<<<<<<< HEAD
 
 	require.NoError(b, err)
 	require.Equal(b, "<h1>Hello, World! Test</h1>", string(c.Response().Body()))
-=======
-	utils.AssertEqual(b, nil, err)
-
-	utils.AssertEqual(b, "<h1>Hello, World! Test</h1>", string(c.Response().Body()))
-}
-
-func Benchmark_Ctx_RedirectToRoute(b *testing.B) {
-	app := New()
-	app.Get("/user/:name", func(c *Ctx) error {
-		return c.JSON(c.Params("name"))
-	}).Name("user")
-
-	c := app.AcquireCtx(&fasthttp.RequestCtx{})
-	defer app.ReleaseCtx(c)
-
-	b.ReportAllocs()
-	b.ResetTimer()
-
-	var err error
-	for n := 0; n < b.N; n++ {
-		err = c.RedirectToRoute("user", Map{
-			"name": "fiber",
-		})
-	}
-	utils.AssertEqual(b, nil, err)
-
-	utils.AssertEqual(b, 302, c.Response().StatusCode())
-	utils.AssertEqual(b, "/user/fiber", string(c.Response().Header.Peek(HeaderLocation)))
-}
-
-func Benchmark_Ctx_RedirectToRouteWithQueries(b *testing.B) {
-	app := New()
-	app.Get("/user/:name", func(c *Ctx) error {
-		return c.JSON(c.Params("name"))
-	}).Name("user")
-
-	c := app.AcquireCtx(&fasthttp.RequestCtx{})
-	defer app.ReleaseCtx(c)
-
-	b.ReportAllocs()
-	b.ResetTimer()
-
-	var err error
-	for n := 0; n < b.N; n++ {
-		err = c.RedirectToRoute("user", Map{
-			"name":    "fiber",
-			"queries": map[string]string{"a": "a", "b": "b"},
-		})
-	}
-	utils.AssertEqual(b, nil, err)
-
-	utils.AssertEqual(b, 302, c.Response().StatusCode())
-	// analysis of query parameters with url parsing, since a map pass is always randomly ordered
-	location, err := url.Parse(string(c.Response().Header.Peek(HeaderLocation)))
-	utils.AssertEqual(b, nil, err, "url.Parse(location)")
-	utils.AssertEqual(b, "/user/fiber", location.Path)
-	utils.AssertEqual(b, url.Values{"a": []string{"a"}, "b": []string{"b"}}, location.Query())
->>>>>>> 61a33361
 }
 
 func Benchmark_Ctx_RenderLocals(b *testing.B) {
@@ -3348,15 +2694,9 @@
 	for n := 0; n < b.N; n++ {
 		err = c.Render("index.tmpl", Map{})
 	}
-<<<<<<< HEAD
 
 	require.NoError(b, err)
 	require.Equal(b, "<h1>Hello, World!</h1>", string(c.Response().Body()))
-=======
-	utils.AssertEqual(b, nil, err)
-
-	utils.AssertEqual(b, "<h1>Hello, World!</h1>", string(c.Response().Body()))
->>>>>>> 61a33361
 }
 
 func Benchmark_Ctx_RenderBindVars(b *testing.B) {
@@ -3378,15 +2718,9 @@
 	for n := 0; n < b.N; n++ {
 		err = c.Render("index.tmpl", Map{})
 	}
-<<<<<<< HEAD
 
 	require.NoError(b, err)
 	require.Equal(b, "<h1>Hello, World!</h1>", string(c.Response().Body()))
-=======
-	utils.AssertEqual(b, nil, err)
-
-	utils.AssertEqual(b, "<h1>Hello, World!</h1>", string(c.Response().Body()))
->>>>>>> 61a33361
 }
 
 // go test -run Test_Ctx_RestartRouting
@@ -3549,14 +2883,9 @@
 	for n := 0; n < b.N; n++ {
 		location, err = c.getLocationFromRoute(app.GetRoute("User"), Map{"name": "fiber"})
 	}
-<<<<<<< HEAD
+
 	require.Equal(b, "/user/fiber", location)
 	require.Equal(b, nil, err)
-
-=======
-	utils.AssertEqual(b, "/user/fiber", location)
-	utils.AssertEqual(b, nil, err)
->>>>>>> 61a33361
 }
 
 // go test -run Test_Ctx_Get_Location_From_Route_name
@@ -3638,11 +2967,7 @@
 
 type errorTemplateEngine struct{}
 
-<<<<<<< HEAD
-func (t errorTemplateEngine) Render(w io.Writer, name string, bind any, layout ...string) error {
-=======
-func (errorTemplateEngine) Render(_ io.Writer, _ string, _ interface{}, _ ...string) error {
->>>>>>> 61a33361
+func (errorTemplateEngine) Render(_ io.Writer, _ string, _ any, _ ...string) error {
 	return errors.New("errorTemplateEngine")
 }
 
@@ -3663,16 +2988,11 @@
 func Test_Ctx_Render_Go_Template(t *testing.T) {
 	t.Parallel()
 	file, err := os.CreateTemp(os.TempDir(), "fiber")
-<<<<<<< HEAD
-	require.NoError(t, err)
-	defer os.Remove(file.Name())
-=======
-	utils.AssertEqual(t, nil, err)
+	require.NoError(t, err)
 	defer func() {
 		err := os.Remove(file.Name())
-		utils.AssertEqual(t, nil, err)
+		require.NoError(t, err)
 	}()
->>>>>>> 61a33361
 
 	_, err = file.Write([]byte("template"))
 	require.NoError(t, err)
@@ -3987,591 +3307,8 @@
 	for n := 0; n < b.N; n++ {
 		err = c.SendString(body)
 	}
-<<<<<<< HEAD
 	require.NoError(b, err)
 	require.Equal(b, []byte("Hello, world!"), c.Response().Body())
-=======
-	utils.AssertEqual(b, nil, err)
-	utils.AssertEqual(b, []byte("Hello, world!"), c.Response().Body())
-}
-
-// go test -run Test_Ctx_QueryParser -v
-func Test_Ctx_QueryParser(t *testing.T) {
-	t.Parallel()
-	app := New()
-	c := app.AcquireCtx(&fasthttp.RequestCtx{})
-	defer app.ReleaseCtx(c)
-	type Query struct {
-		ID    int
-		Name  string
-		Hobby []string
-	}
-	c.Request().SetBody([]byte(``))
-	c.Request().Header.SetContentType("")
-	c.Request().URI().SetQueryString("id=1&name=tom&hobby=basketball&hobby=football")
-	q := new(Query)
-	utils.AssertEqual(t, nil, c.QueryParser(q))
-	utils.AssertEqual(t, 2, len(q.Hobby))
-
-	c.Request().URI().SetQueryString("id=1&name=tom&hobby=basketball,football")
-	q = new(Query)
-	utils.AssertEqual(t, nil, c.QueryParser(q))
-	utils.AssertEqual(t, 2, len(q.Hobby))
-
-	c.Request().URI().SetQueryString("id=1&name=tom&hobby=scoccer&hobby=basketball,football")
-	q = new(Query)
-	utils.AssertEqual(t, nil, c.QueryParser(q))
-	utils.AssertEqual(t, 3, len(q.Hobby))
-
-	empty := new(Query)
-	c.Request().URI().SetQueryString("")
-	utils.AssertEqual(t, nil, c.QueryParser(empty))
-	utils.AssertEqual(t, 0, len(empty.Hobby))
-
-	type Query2 struct {
-		Bool            bool
-		ID              int
-		Name            string
-		Hobby           string
-		FavouriteDrinks []string
-		Empty           []string
-		Alloc           []string
-		No              []int64
-	}
-
-	c.Request().URI().SetQueryString("id=1&name=tom&hobby=basketball,football&favouriteDrinks=milo,coke,pepsi&alloc=&no=1")
-	q2 := new(Query2)
-	q2.Bool = true
-	q2.Name = "hello world"
-	utils.AssertEqual(t, nil, c.QueryParser(q2))
-	utils.AssertEqual(t, "basketball,football", q2.Hobby)
-	utils.AssertEqual(t, true, q2.Bool)
-	utils.AssertEqual(t, "tom", q2.Name) // check value get overwritten
-	utils.AssertEqual(t, []string{"milo", "coke", "pepsi"}, q2.FavouriteDrinks)
-	var nilSlice []string
-	utils.AssertEqual(t, nilSlice, q2.Empty)
-	utils.AssertEqual(t, []string{""}, q2.Alloc)
-	utils.AssertEqual(t, []int64{1}, q2.No)
-
-	type RequiredQuery struct {
-		Name string `query:"name,required"`
-	}
-	rq := new(RequiredQuery)
-	c.Request().URI().SetQueryString("")
-	utils.AssertEqual(t, "failed to decode: name is empty", c.QueryParser(rq).Error())
-
-	type ArrayQuery struct {
-		Data []string
-	}
-	aq := new(ArrayQuery)
-	c.Request().URI().SetQueryString("data[]=john&data[]=doe")
-	utils.AssertEqual(t, nil, c.QueryParser(aq))
-	utils.AssertEqual(t, 2, len(aq.Data))
-}
-
-// go test -run Test_Ctx_QueryParser_WithSetParserDecoder -v
-func Test_Ctx_QueryParser_WithSetParserDecoder(t *testing.T) {
-	t.Parallel()
-	type NonRFCTime time.Time
-
-	nonRFCConverter := func(value string) reflect.Value {
-		if v, err := time.Parse("2006-01-02", value); err == nil {
-			return reflect.ValueOf(v)
-		}
-		return reflect.Value{}
-	}
-
-	nonRFCTime := ParserType{
-		Customtype: NonRFCTime{},
-		Converter:  nonRFCConverter,
-	}
-
-	SetParserDecoder(ParserConfig{
-		IgnoreUnknownKeys: true,
-		ParserType:        []ParserType{nonRFCTime},
-		ZeroEmpty:         true,
-		SetAliasTag:       "query",
-	})
-
-	app := New()
-	c := app.AcquireCtx(&fasthttp.RequestCtx{})
-	defer app.ReleaseCtx(c)
-
-	type NonRFCTimeInput struct {
-		Date  NonRFCTime `query:"date"`
-		Title string     `query:"title"`
-		Body  string     `query:"body"`
-	}
-
-	c.Request().SetBody([]byte(``))
-	c.Request().Header.SetContentType("")
-	q := new(NonRFCTimeInput)
-
-	c.Request().URI().SetQueryString("date=2021-04-10&title=CustomDateTest&Body=October")
-	utils.AssertEqual(t, nil, c.QueryParser(q))
-	utils.AssertEqual(t, "CustomDateTest", q.Title)
-	date := fmt.Sprintf("%v", q.Date)
-	utils.AssertEqual(t, "{0 63753609600 <nil>}", date)
-	utils.AssertEqual(t, "October", q.Body)
-
-	c.Request().URI().SetQueryString("date=2021-04-10&title&Body=October")
-	q = &NonRFCTimeInput{
-		Title: "Existing title",
-		Body:  "Existing Body",
-	}
-	utils.AssertEqual(t, nil, c.QueryParser(q))
-	utils.AssertEqual(t, "", q.Title)
-}
-
-// go test -run Test_Ctx_QueryParser_Schema -v
-func Test_Ctx_QueryParser_Schema(t *testing.T) {
-	t.Parallel()
-	app := New()
-	c := app.AcquireCtx(&fasthttp.RequestCtx{})
-	defer app.ReleaseCtx(c)
-	type Query1 struct {
-		Name   string `query:"name,required"`
-		Nested struct {
-			Age int `query:"age"`
-		} `query:"nested,required"`
-	}
-	c.Request().SetBody([]byte(``))
-	c.Request().Header.SetContentType("")
-	c.Request().URI().SetQueryString("name=tom&nested.age=10")
-	q := new(Query1)
-	utils.AssertEqual(t, nil, c.QueryParser(q))
-
-	c.Request().URI().SetQueryString("namex=tom&nested.age=10")
-	q = new(Query1)
-	utils.AssertEqual(t, "failed to decode: name is empty", c.QueryParser(q).Error())
-
-	c.Request().URI().SetQueryString("name=tom&nested.agex=10")
-	q = new(Query1)
-	utils.AssertEqual(t, nil, c.QueryParser(q))
-
-	c.Request().URI().SetQueryString("name=tom&test.age=10")
-	q = new(Query1)
-	utils.AssertEqual(t, "failed to decode: nested is empty", c.QueryParser(q).Error())
-
-	type Query2 struct {
-		Name   string `query:"name"`
-		Nested struct {
-			Age int `query:"age,required"`
-		} `query:"nested"`
-	}
-	c.Request().URI().SetQueryString("name=tom&nested.age=10")
-	q2 := new(Query2)
-	utils.AssertEqual(t, nil, c.QueryParser(q2))
-
-	c.Request().URI().SetQueryString("nested.age=10")
-	q2 = new(Query2)
-	utils.AssertEqual(t, nil, c.QueryParser(q2))
-
-	c.Request().URI().SetQueryString("nested.agex=10")
-	q2 = new(Query2)
-	utils.AssertEqual(t, "failed to decode: nested.age is empty", c.QueryParser(q2).Error())
-
-	c.Request().URI().SetQueryString("nested.agex=10")
-	q2 = new(Query2)
-	utils.AssertEqual(t, "failed to decode: nested.age is empty", c.QueryParser(q2).Error())
-
-	type Node struct {
-		Value int   `query:"val,required"`
-		Next  *Node `query:"next,required"`
-	}
-	c.Request().URI().SetQueryString("val=1&next.val=3")
-	n := new(Node)
-	utils.AssertEqual(t, nil, c.QueryParser(n))
-	utils.AssertEqual(t, 1, n.Value)
-	utils.AssertEqual(t, 3, n.Next.Value)
-
-	c.Request().URI().SetQueryString("next.val=2")
-	n = new(Node)
-	utils.AssertEqual(t, "failed to decode: val is empty", c.QueryParser(n).Error())
-
-	c.Request().URI().SetQueryString("val=3&next.value=2")
-	n = new(Node)
-	n.Next = new(Node)
-	utils.AssertEqual(t, nil, c.QueryParser(n))
-	utils.AssertEqual(t, 3, n.Value)
-	utils.AssertEqual(t, 0, n.Next.Value)
-
-	type Person struct {
-		Name string `query:"name"`
-		Age  int    `query:"age"`
-	}
-
-	type CollectionQuery struct {
-		Data []Person `query:"data"`
-	}
-
-	c.Request().URI().SetQueryString("data[0][name]=john&data[0][age]=10&data[1][name]=doe&data[1][age]=12")
-	cq := new(CollectionQuery)
-	utils.AssertEqual(t, nil, c.QueryParser(cq))
-	utils.AssertEqual(t, 2, len(cq.Data))
-	utils.AssertEqual(t, "john", cq.Data[0].Name)
-	utils.AssertEqual(t, 10, cq.Data[0].Age)
-	utils.AssertEqual(t, "doe", cq.Data[1].Name)
-	utils.AssertEqual(t, 12, cq.Data[1].Age)
-
-	c.Request().URI().SetQueryString("data.0.name=john&data.0.age=10&data.1.name=doe&data.1.age=12")
-	cq = new(CollectionQuery)
-	utils.AssertEqual(t, nil, c.QueryParser(cq))
-	utils.AssertEqual(t, 2, len(cq.Data))
-	utils.AssertEqual(t, "john", cq.Data[0].Name)
-	utils.AssertEqual(t, 10, cq.Data[0].Age)
-	utils.AssertEqual(t, "doe", cq.Data[1].Name)
-	utils.AssertEqual(t, 12, cq.Data[1].Age)
-}
-
-// go test -run Test_Ctx_ReqHeaderParser -v
-func Test_Ctx_ReqHeaderParser(t *testing.T) {
-	t.Parallel()
-	app := New()
-	c := app.AcquireCtx(&fasthttp.RequestCtx{})
-	defer app.ReleaseCtx(c)
-	type Header struct {
-		ID    int
-		Name  string
-		Hobby []string
-	}
-	c.Request().SetBody([]byte(``))
-	c.Request().Header.SetContentType("")
-
-	c.Request().Header.Add("id", "1")
-	c.Request().Header.Add("Name", "John Doe")
-	c.Request().Header.Add("Hobby", "golang,fiber")
-	q := new(Header)
-	utils.AssertEqual(t, nil, c.ReqHeaderParser(q))
-	utils.AssertEqual(t, 2, len(q.Hobby))
-
-	c.Request().Header.Del("hobby")
-	c.Request().Header.Add("Hobby", "golang,fiber,go")
-	q = new(Header)
-	utils.AssertEqual(t, nil, c.ReqHeaderParser(q))
-	utils.AssertEqual(t, 3, len(q.Hobby))
-
-	empty := new(Header)
-	c.Request().Header.Del("hobby")
-	utils.AssertEqual(t, nil, c.QueryParser(empty))
-	utils.AssertEqual(t, 0, len(empty.Hobby))
-
-	type Header2 struct {
-		Bool            bool
-		ID              int
-		Name            string
-		Hobby           string
-		FavouriteDrinks []string
-		Empty           []string
-		Alloc           []string
-		No              []int64
-	}
-
-	c.Request().Header.Add("id", "2")
-	c.Request().Header.Add("Name", "Jane Doe")
-	c.Request().Header.Del("hobby")
-	c.Request().Header.Add("Hobby", "go,fiber")
-	c.Request().Header.Add("favouriteDrinks", "milo,coke,pepsi")
-	c.Request().Header.Add("alloc", "")
-	c.Request().Header.Add("no", "1")
-
-	h2 := new(Header2)
-	h2.Bool = true
-	h2.Name = "hello world"
-	utils.AssertEqual(t, nil, c.ReqHeaderParser(h2))
-	utils.AssertEqual(t, "go,fiber", h2.Hobby)
-	utils.AssertEqual(t, true, h2.Bool)
-	utils.AssertEqual(t, "Jane Doe", h2.Name) // check value get overwritten
-	utils.AssertEqual(t, []string{"milo", "coke", "pepsi"}, h2.FavouriteDrinks)
-	var nilSlice []string
-	utils.AssertEqual(t, nilSlice, h2.Empty)
-	utils.AssertEqual(t, []string{""}, h2.Alloc)
-	utils.AssertEqual(t, []int64{1}, h2.No)
-
-	type RequiredHeader struct {
-		Name string `reqHeader:"name,required"`
-	}
-	rh := new(RequiredHeader)
-	c.Request().Header.Del("name")
-	utils.AssertEqual(t, "failed to decode: name is empty", c.ReqHeaderParser(rh).Error())
-}
-
-// go test -run Test_Ctx_ReqHeaderParser_WithSetParserDecoder -v
-func Test_Ctx_ReqHeaderParser_WithSetParserDecoder(t *testing.T) {
-	t.Parallel()
-	type NonRFCTime time.Time
-
-	nonRFCConverter := func(value string) reflect.Value {
-		if v, err := time.Parse("2006-01-02", value); err == nil {
-			return reflect.ValueOf(v)
-		}
-		return reflect.Value{}
-	}
-
-	nonRFCTime := ParserType{
-		Customtype: NonRFCTime{},
-		Converter:  nonRFCConverter,
-	}
-
-	SetParserDecoder(ParserConfig{
-		IgnoreUnknownKeys: true,
-		ParserType:        []ParserType{nonRFCTime},
-		ZeroEmpty:         true,
-		SetAliasTag:       "req",
-	})
-
-	app := New()
-	c := app.AcquireCtx(&fasthttp.RequestCtx{})
-	defer app.ReleaseCtx(c)
-
-	type NonRFCTimeInput struct {
-		Date  NonRFCTime `req:"date"`
-		Title string     `req:"title"`
-		Body  string     `req:"body"`
-	}
-
-	c.Request().SetBody([]byte(``))
-	c.Request().Header.SetContentType("")
-	r := new(NonRFCTimeInput)
-
-	c.Request().Header.Add("Date", "2021-04-10")
-	c.Request().Header.Add("Title", "CustomDateTest")
-	c.Request().Header.Add("Body", "October")
-
-	utils.AssertEqual(t, nil, c.ReqHeaderParser(r))
-	utils.AssertEqual(t, "CustomDateTest", r.Title)
-	date := fmt.Sprintf("%v", r.Date)
-	utils.AssertEqual(t, "{0 63753609600 <nil>}", date)
-	utils.AssertEqual(t, "October", r.Body)
-
-	c.Request().Header.Add("Title", "")
-	r = &NonRFCTimeInput{
-		Title: "Existing title",
-		Body:  "Existing Body",
-	}
-	utils.AssertEqual(t, nil, c.ReqHeaderParser(r))
-	utils.AssertEqual(t, "", r.Title)
-}
-
-// go test -run Test_Ctx_ReqHeaderParser_Schema -v
-func Test_Ctx_ReqHeaderParser_Schema(t *testing.T) {
-	t.Parallel()
-	app := New()
-	c := app.AcquireCtx(&fasthttp.RequestCtx{})
-	defer app.ReleaseCtx(c)
-	type Header1 struct {
-		Name   string `reqHeader:"Name,required"`
-		Nested struct {
-			Age int `reqHeader:"Age"`
-		} `reqHeader:"Nested,required"`
-	}
-	c.Request().SetBody([]byte(``))
-	c.Request().Header.SetContentType("")
-
-	c.Request().Header.Add("Name", "tom")
-	c.Request().Header.Add("Nested.Age", "10")
-	q := new(Header1)
-	utils.AssertEqual(t, nil, c.ReqHeaderParser(q))
-
-	c.Request().Header.Del("Name")
-	q = new(Header1)
-	utils.AssertEqual(t, "failed to decode: Name is empty", c.ReqHeaderParser(q).Error())
-
-	c.Request().Header.Add("Name", "tom")
-	c.Request().Header.Del("Nested.Age")
-	c.Request().Header.Add("Nested.Agex", "10")
-	q = new(Header1)
-	utils.AssertEqual(t, nil, c.ReqHeaderParser(q))
-
-	c.Request().Header.Del("Nested.Agex")
-	q = new(Header1)
-	utils.AssertEqual(t, "failed to decode: Nested is empty", c.ReqHeaderParser(q).Error())
-
-	c.Request().Header.Del("Nested.Agex")
-	c.Request().Header.Del("Name")
-
-	type Header2 struct {
-		Name   string `reqHeader:"Name"`
-		Nested struct {
-			Age int `reqHeader:"age,required"`
-		} `reqHeader:"Nested"`
-	}
-
-	c.Request().Header.Add("Name", "tom")
-	c.Request().Header.Add("Nested.Age", "10")
-
-	h2 := new(Header2)
-	utils.AssertEqual(t, nil, c.ReqHeaderParser(h2))
-
-	c.Request().Header.Del("Name")
-	h2 = new(Header2)
-	utils.AssertEqual(t, nil, c.ReqHeaderParser(h2))
-
-	c.Request().Header.Del("Name")
-	c.Request().Header.Del("Nested.Age")
-	c.Request().Header.Add("Nested.Agex", "10")
-	h2 = new(Header2)
-	utils.AssertEqual(t, "failed to decode: Nested.age is empty", c.ReqHeaderParser(h2).Error())
-
-	type Node struct {
-		Value int   `reqHeader:"Val,required"`
-		Next  *Node `reqHeader:"Next,required"`
-	}
-	c.Request().Header.Add("Val", "1")
-	c.Request().Header.Add("Next.Val", "3")
-	n := new(Node)
-	utils.AssertEqual(t, nil, c.ReqHeaderParser(n))
-	utils.AssertEqual(t, 1, n.Value)
-	utils.AssertEqual(t, 3, n.Next.Value)
-
-	c.Request().Header.Del("Val")
-	n = new(Node)
-	utils.AssertEqual(t, "failed to decode: Val is empty", c.ReqHeaderParser(n).Error())
-
-	c.Request().Header.Add("Val", "3")
-	c.Request().Header.Del("Next.Val")
-	c.Request().Header.Add("Next.Value", "2")
-	n = new(Node)
-	n.Next = new(Node)
-	utils.AssertEqual(t, nil, c.ReqHeaderParser(n))
-	utils.AssertEqual(t, 3, n.Value)
-	utils.AssertEqual(t, 0, n.Next.Value)
-}
-
-func Test_Ctx_EqualFieldType(t *testing.T) {
-	t.Parallel()
-	var out int
-	utils.AssertEqual(t, false, equalFieldType(&out, reflect.Int, "key"))
-
-	var dummy struct{ f string }
-	utils.AssertEqual(t, false, equalFieldType(&dummy, reflect.String, "key"))
-
-	var dummy2 struct{ f string }
-	utils.AssertEqual(t, false, equalFieldType(&dummy2, reflect.String, "f"))
-
-	var user struct {
-		Name    string
-		Address string `query:"address"`
-		Age     int    `query:"AGE"`
-	}
-	utils.AssertEqual(t, true, equalFieldType(&user, reflect.String, "name"))
-	utils.AssertEqual(t, true, equalFieldType(&user, reflect.String, "Name"))
-	utils.AssertEqual(t, true, equalFieldType(&user, reflect.String, "address"))
-	utils.AssertEqual(t, true, equalFieldType(&user, reflect.String, "Address"))
-	utils.AssertEqual(t, true, equalFieldType(&user, reflect.Int, "AGE"))
-	utils.AssertEqual(t, true, equalFieldType(&user, reflect.Int, "age"))
-}
-
-// go test -v  -run=^$ -bench=Benchmark_Ctx_QueryParser -benchmem -count=4
-func Benchmark_Ctx_QueryParser(b *testing.B) {
-	app := New()
-	c := app.AcquireCtx(&fasthttp.RequestCtx{})
-	defer app.ReleaseCtx(c)
-	type Query struct {
-		ID    int
-		Name  string
-		Hobby []string
-	}
-	c.Request().SetBody([]byte(``))
-	c.Request().Header.SetContentType("")
-	c.Request().URI().SetQueryString("id=1&name=tom&hobby=basketball&hobby=football")
-	q := new(Query)
-	b.ReportAllocs()
-	b.ResetTimer()
-
-	var err error
-	for n := 0; n < b.N; n++ {
-		err = c.QueryParser(q)
-	}
-	utils.AssertEqual(b, nil, err)
-	utils.AssertEqual(b, nil, c.QueryParser(q))
-}
-
-// go test -v  -run=^$ -bench=Benchmark_Ctx_parseQuery -benchmem -count=4
-func Benchmark_Ctx_parseQuery(b *testing.B) {
-	app := New()
-	c := app.AcquireCtx(&fasthttp.RequestCtx{})
-	defer app.ReleaseCtx(c)
-	type Person struct {
-		Name string `query:"name"`
-		Age  int    `query:"age"`
-	}
-
-	type CollectionQuery struct {
-		Data []Person `query:"data"`
-	}
-
-	c.Request().SetBody([]byte(``))
-	c.Request().Header.SetContentType("")
-	c.Request().URI().SetQueryString("data[0][name]=john&data[0][age]=10")
-	cq := new(CollectionQuery)
-
-	b.ReportAllocs()
-	b.ResetTimer()
-
-	var err error
-	for n := 0; n < b.N; n++ {
-		err = c.QueryParser(cq)
-	}
-
-	utils.AssertEqual(b, nil, err)
-	utils.AssertEqual(b, nil, c.QueryParser(cq))
-}
-
-// go test -v  -run=^$ -bench=Benchmark_Ctx_QueryParser_Comma -benchmem -count=4
-func Benchmark_Ctx_QueryParser_Comma(b *testing.B) {
-	app := New()
-	c := app.AcquireCtx(&fasthttp.RequestCtx{})
-	defer app.ReleaseCtx(c)
-	type Query struct {
-		ID    int
-		Name  string
-		Hobby []string
-	}
-	c.Request().SetBody([]byte(``))
-	c.Request().Header.SetContentType("")
-	// c.Request().URI().SetQueryString("id=1&name=tom&hobby=basketball&hobby=football")
-	c.Request().URI().SetQueryString("id=1&name=tom&hobby=basketball,football")
-	q := new(Query)
-	b.ReportAllocs()
-	b.ResetTimer()
-
-	var err error
-	for n := 0; n < b.N; n++ {
-		err = c.QueryParser(q)
-	}
-	utils.AssertEqual(b, nil, err)
-	utils.AssertEqual(b, nil, c.QueryParser(q))
-}
-
-// go test -v  -run=^$ -bench=Benchmark_Ctx_ReqHeaderParser -benchmem -count=4
-func Benchmark_Ctx_ReqHeaderParser(b *testing.B) {
-	app := New()
-	c := app.AcquireCtx(&fasthttp.RequestCtx{})
-	defer app.ReleaseCtx(c)
-	type ReqHeader struct {
-		ID    int
-		Name  string
-		Hobby []string
-	}
-	c.Request().SetBody([]byte(``))
-	c.Request().Header.SetContentType("")
-
-	c.Request().Header.Add("id", "1")
-	c.Request().Header.Add("Name", "John Doe")
-	c.Request().Header.Add("Hobby", "golang,fiber")
-
-	q := new(ReqHeader)
-	b.ReportAllocs()
-	b.ResetTimer()
-
-	var err error
-	for n := 0; n < b.N; n++ {
-		err = c.ReqHeaderParser(q)
-	}
-	utils.AssertEqual(b, nil, err)
-	utils.AssertEqual(b, nil, c.ReqHeaderParser(q))
->>>>>>> 61a33361
 }
 
 // go test -run Test_Ctx_BodyStreamWriter
@@ -4738,57 +3475,12 @@
 func Test_Ctx_GetRespHeader(t *testing.T) {
 	t.Parallel()
 	app := New()
-<<<<<<< HEAD
-	c := app.NewCtx(&fasthttp.RequestCtx{})
-=======
-	c := app.AcquireCtx(&fasthttp.RequestCtx{})
-	defer app.ReleaseCtx(c)
+	c := app.NewCtx(&fasthttp.RequestCtx{})
 
 	c.Set("test", "Hello, World 👋!")
 	c.Response().Header.Set(HeaderContentType, "application/json")
-	utils.AssertEqual(t, c.GetRespHeader("test"), "Hello, World 👋!")
-	utils.AssertEqual(t, c.GetRespHeader(HeaderContentType), "application/json")
-}
-
-// go test -run Test_Ctx_GetRespHeaders
-func Test_Ctx_GetRespHeaders(t *testing.T) {
-	t.Parallel()
-	app := New()
-	c := app.AcquireCtx(&fasthttp.RequestCtx{})
-	defer app.ReleaseCtx(c)
->>>>>>> 61a33361
-
-	c.Set("test", "Hello, World 👋!")
-	c.Response().Header.Set(HeaderContentType, "application/json")
-<<<<<<< HEAD
 	require.Equal(t, c.GetRespHeader("test"), "Hello, World 👋!")
 	require.Equal(t, c.GetRespHeader(HeaderContentType), "application/json")
-=======
-
-	utils.AssertEqual(t, c.GetRespHeaders(), map[string]string{
-		"Content-Type": "application/json",
-		"Foo":          "bar",
-		"Test":         "Hello, World 👋!",
-	})
-}
-
-// go test -run Test_Ctx_GetReqHeaders
-func Test_Ctx_GetReqHeaders(t *testing.T) {
-	t.Parallel()
-	app := New()
-	c := app.AcquireCtx(&fasthttp.RequestCtx{})
-	defer app.ReleaseCtx(c)
-
-	c.Request().Header.Set("test", "Hello, World 👋!")
-	c.Request().Header.Set("foo", "bar")
-	c.Request().Header.Set(HeaderContentType, "application/json")
-
-	utils.AssertEqual(t, c.GetReqHeaders(), map[string]string{
-		"Content-Type": "application/json",
-		"Foo":          "bar",
-		"Test":         "Hello, World 👋!",
-	})
->>>>>>> 61a33361
 }
 
 // go test -run Test_Ctx_IsFromLocal
@@ -4844,43 +3536,4 @@
 
 		require.False(t, c.IsFromLocal())
 	}
-<<<<<<< HEAD
-=======
-
-	r := new(Request)
-
-	c.Request().URI().SetQueryString("query_param=query_param")
-	utils.AssertEqual(t, nil, c.QueryParser(r))
-	utils.AssertEqual(t, "query_param", r.QueryParam)
-
-	c.Request().Header.Add("header_param", "header_param")
-	utils.AssertEqual(t, nil, c.ReqHeaderParser(r))
-	utils.AssertEqual(t, "header_param", r.HeaderParam)
-
-	var gzipJSON bytes.Buffer
-	w := gzip.NewWriter(&gzipJSON)
-	_, _ = w.Write([]byte(`{"body_param":"body_param"}`)) //nolint:errcheck // This will never fail
-	err := w.Close()
-	utils.AssertEqual(t, nil, err)
-	c.Request().Header.SetContentType(MIMEApplicationJSON)
-	c.Request().Header.Set(HeaderContentEncoding, "gzip")
-	c.Request().SetBody(gzipJSON.Bytes())
-	c.Request().Header.SetContentLength(len(gzipJSON.Bytes()))
-	utils.AssertEqual(t, nil, c.BodyParser(r))
-	utils.AssertEqual(t, "body_param", r.BodyParam)
-	c.Request().Header.Del(HeaderContentEncoding)
-
-	testDecodeParser := func(contentType, body string) {
-		c.Request().Header.SetContentType(contentType)
-		c.Request().SetBody([]byte(body))
-		c.Request().Header.SetContentLength(len(body))
-		utils.AssertEqual(t, nil, c.BodyParser(r))
-		utils.AssertEqual(t, "body_param", r.BodyParam)
-	}
-
-	testDecodeParser(MIMEApplicationJSON, `{"body_param":"body_param"}`)
-	testDecodeParser(MIMEApplicationXML, `<Demo><body_param>body_param</body_param></Demo>`)
-	testDecodeParser(MIMEApplicationForm, "body_param=body_param")
-	testDecodeParser(MIMEMultipartForm+`;boundary="b"`, "--b\r\nContent-Disposition: form-data; name=\"body_param\"\r\n\r\nbody_param\r\n--b--")
->>>>>>> 61a33361
 }