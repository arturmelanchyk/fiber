// ⚡️ Fiber is an Express inspired web framework written in Go with ☕️
// 🤖 Github Repository: https://github.com/gofiber/fiber
// 📌 API Documentation: https://docs.gofiber.io

// Package fiber is an Express inspired web framework built on top of Fasthttp,
// the fastest HTTP engine for Go. Designed to ease things up for fast
// development with zero memory allocation and performance in mind.
package fiber

import (
	"bufio"
	"encoding/json"
	"encoding/xml"
	"errors"
	"fmt"
	"net"
	"net/http"
	"net/http/httputil"
	"reflect"
	"strconv"
	"strings"
	"sync"
	"time"

<<<<<<< HEAD
	"github.com/gofiber/utils/v2"
=======
	"github.com/gofiber/fiber/v2/utils"
>>>>>>> f8457f2e
	"github.com/valyala/fasthttp"
)

// Version of current fiber package
<<<<<<< HEAD
const Version = "3.0.0-beta.1"
=======
const Version = "2.40.1"
>>>>>>> f8457f2e

// Handler defines a function to serve HTTP requests.
type Handler = func(Ctx) error

// Map is a shortcut for map[string]any, useful for JSON returns
type Map map[string]any

// Storage interface for communicating with different database/key-value
// providers
type Storage interface {
	// Get gets the value for the given key.
	// `nil, nil` is returned when the key does not exist
	Get(key string) ([]byte, error)

	// Set stores the given value for the given key along
	// with an expiration value, 0 means no expiration.
	// Empty key or value will be ignored without an error.
	Set(key string, val []byte, exp time.Duration) error

	// Delete deletes the value for the given key.
	// It returns no error if the storage does not contain the key,
	Delete(key string) error

	// Reset resets the storage and delete all keys.
	Reset() error

	// Close closes the storage and will stop any running garbage
	// collectors and open connections.
	Close() error
}

// ErrorHandler defines a function that will process all errors
// returned from any handlers in the stack
//
//	cfg := fiber.Config{}
//	cfg.ErrorHandler = func(c Ctx, err error) error {
//	 code := StatusInternalServerError
//	 var e *fiber.Error
//	 if errors.As(err, &e) {
//	   code = e.Code
//	 }
//	 c.Set(HeaderContentType, MIMETextPlainCharsetUTF8)
//	 return c.Status(code).SendString(err.Error())
//	}
//	app := fiber.New(cfg)
type ErrorHandler = func(Ctx, error) error

// Error represents an error that occurred while handling a request.
type Error struct {
	Code    int    `json:"code"`
	Message string `json:"message"`
}

// App denotes the Fiber application.
type App struct {
	mutex sync.Mutex
	// Route stack divided by HTTP methods
	stack [][]*Route
	// Route stack divided by HTTP methods and route prefixes
	treeStack []map[string][]*Route
	// contains the information if the route stack has been changed to build the optimized tree
	routesRefreshed bool
	// Amount of registered routes
	routesCount uint32
	// Amount of registered handlers
	handlersCount uint32
	// Ctx pool
	pool sync.Pool
	// Fasthttp server
	server *fasthttp.Server
	// App config
	config Config
	// Converts string to a byte slice
	getBytes func(s string) (b []byte)
	// Converts byte slice to a string
	getString func(b []byte) string
	// Hooks
	hooks *Hooks
	// Latest route & group
	latestRoute *Route
<<<<<<< HEAD
	latestGroup *Group
	// newCtxFunc
	newCtxFunc func(app *App) CustomCtx
	// custom binders
	customBinders []CustomBinder
=======
>>>>>>> f8457f2e
	// TLS handler
	tlsHandler *TLSHandler
	// Mount fields
	mountFields *mountFields
	// Indicates if the value was explicitly configured
	configured Config
}

// Config is a struct holding the server settings.
type Config struct {
	// Enables the "Server: value" HTTP header.
	//
	// Default: ""
	ServerHeader string `json:"server_header"`

	// When set to true, the router treats "/foo" and "/foo/" as different.
	// By default this is disabled and both "/foo" and "/foo/" will execute the same handler.
	//
	// Default: false
	StrictRouting bool `json:"strict_routing"`

	// When set to true, enables case sensitive routing.
	// E.g. "/FoO" and "/foo" are treated as different routes.
	// By default this is disabled and both "/FoO" and "/foo" will execute the same handler.
	//
	// Default: false
	CaseSensitive bool `json:"case_sensitive"`

	// When set to true, this relinquishes the 0-allocation promise in certain
	// cases in order to access the handler values (e.g. request bodies) in an
	// immutable fashion so that these values are available even if you return
	// from handler.
	//
	// Default: false
	Immutable bool `json:"immutable"`

	// When set to true, converts all encoded characters in the route back
	// before setting the path for the context, so that the routing,
	// the returning of the current url from the context `ctx.Path()`
	// and the parameters `ctx.Params(%key%)` with decoded characters will work
	//
	// Default: false
	UnescapePath bool `json:"unescape_path"`

	// Max body size that the server accepts.
	// -1 will decline any body size
	//
	// Default: 4 * 1024 * 1024
	BodyLimit int `json:"body_limit"`

	// Maximum number of concurrent connections.
	//
	// Default: 256 * 1024
	Concurrency int `json:"concurrency"`

	// Views is the interface that wraps the Render function.
	//
	// Default: nil
	Views Views `json:"-"`

	// Views Layout is the global layout for all template render until override on Render function.
	//
	// Default: ""
	ViewsLayout string `json:"views_layout"`

	// PassLocalsToViews Enables passing of the locals set on a fiber.Ctx to the template engine
	//
	// Default: false
	PassLocalsToViews bool `json:"pass_locals_to_views"`

	// The amount of time allowed to read the full request including body.
	// It is reset after the request handler has returned.
	// The connection's read deadline is reset when the connection opens.
	//
	// Default: unlimited
	ReadTimeout time.Duration `json:"read_timeout"`

	// The maximum duration before timing out writes of the response.
	// It is reset after the request handler has returned.
	//
	// Default: unlimited
	WriteTimeout time.Duration `json:"write_timeout"`

	// The maximum amount of time to wait for the next request when keep-alive is enabled.
	// If IdleTimeout is zero, the value of ReadTimeout is used.
	//
	// Default: unlimited
	IdleTimeout time.Duration `json:"idle_timeout"`

	// Per-connection buffer size for requests' reading.
	// This also limits the maximum header size.
	// Increase this buffer if your clients send multi-KB RequestURIs
	// and/or multi-KB headers (for example, BIG cookies).
	//
	// Default: 4096
	ReadBufferSize int `json:"read_buffer_size"`

	// Per-connection buffer size for responses' writing.
	//
	// Default: 4096
	WriteBufferSize int `json:"write_buffer_size"`

	// CompressedFileSuffix adds suffix to the original file name and
	// tries saving the resulting compressed file under the new file name.
	//
	// Default: ".fiber.gz"
	CompressedFileSuffix string `json:"compressed_file_suffix"`

	// ProxyHeader will enable c.IP() to return the value of the given header key
	// By default c.IP() will return the Remote IP from the TCP connection
	// This property can be useful if you are behind a load balancer: X-Forwarded-*
	// NOTE: headers are easily spoofed and the detected IP addresses are unreliable.
	//
	// Default: ""
	ProxyHeader string `json:"proxy_header"`

	// GETOnly rejects all non-GET requests if set to true.
	// This option is useful as anti-DoS protection for servers
	// accepting only GET requests. The request size is limited
	// by ReadBufferSize if GETOnly is set.
	//
	// Default: false
	GETOnly bool `json:"get_only"`

	// ErrorHandler is executed when an error is returned from fiber.Handler.
	//
	// Default: DefaultErrorHandler
	ErrorHandler ErrorHandler `json:"-"`

	// When set to true, disables keep-alive connections.
	// The server will close incoming connections after sending the first response to client.
	//
	// Default: false
	DisableKeepalive bool `json:"disable_keepalive"`

	// When set to true, causes the default date header to be excluded from the response.
	//
	// Default: false
	DisableDefaultDate bool `json:"disable_default_date"`

	// When set to true, causes the default Content-Type header to be excluded from the response.
	//
	// Default: false
	DisableDefaultContentType bool `json:"disable_default_content_type"`

	// When set to true, disables header normalization.
	// By default all header names are normalized: conteNT-tYPE -> Content-Type.
	//
	// Default: false
	DisableHeaderNormalizing bool `json:"disable_header_normalizing"`

	// This function allows to setup app name for the app
	//
	// Default: nil
	AppName string `json:"app_name"`

	// StreamRequestBody enables request body streaming,
	// and calls the handler sooner when given body is
	// larger then the current limit.
	StreamRequestBody bool

	// Will not pre parse Multipart Form data if set to true.
	//
	// This option is useful for servers that desire to treat
	// multipart form data as a binary blob, or choose when to parse the data.
	//
	// Server pre parses multipart form data by default.
	DisablePreParseMultipartForm bool

	// Aggressively reduces memory usage at the cost of higher CPU usage
	// if set to true.
	//
	// Try enabling this option only if the server consumes too much memory
	// serving mostly idle keep-alive connections. This may reduce memory
	// usage by more than 50%.
	//
	// Default: false
	ReduceMemoryUsage bool `json:"reduce_memory_usage"`

	// FEATURE: v2.3.x
	// The router executes the same handler by default if StrictRouting or CaseSensitive is disabled.
	// Enabling RedirectFixedPath will change this behaviour into a client redirect to the original route path.
	// Using the status code 301 for GET requests and 308 for all other request methods.
	//
	// Default: false
	// RedirectFixedPath bool

	// When set by an external client of Fiber it will use the provided implementation of a
	// JSONMarshal
	//
	// Allowing for flexibility in using another json library for encoding
	// Default: json.Marshal
	JSONEncoder utils.JSONMarshal `json:"-"`

	// When set by an external client of Fiber it will use the provided implementation of a
	// JSONUnmarshal
	//
	// Allowing for flexibility in using another json library for decoding
	// Default: json.Unmarshal
	JSONDecoder utils.JSONUnmarshal `json:"-"`

	// XMLEncoder set by an external client of Fiber it will use the provided implementation of a
	// XMLMarshal
	//
	// Allowing for flexibility in using another XML library for encoding
	// Default: xml.Marshal
	XMLEncoder utils.XMLMarshal `json:"-"`

	// If you find yourself behind some sort of proxy, like a load balancer,
	// then certain header information may be sent to you using special X-Forwarded-* headers or the Forwarded header.
	// For example, the Host HTTP header is usually used to return the requested host.
	// But when you’re behind a proxy, the actual host may be stored in an X-Forwarded-Host header.
	//
	// If you are behind a proxy, you should enable TrustedProxyCheck to prevent header spoofing.
	// If you enable EnableTrustedProxyCheck and leave TrustedProxies empty Fiber will skip
	// all headers that could be spoofed.
	// If request ip in TrustedProxies whitelist then:
	//   1. c.Scheme() get value from X-Forwarded-Proto, X-Forwarded-Protocol, X-Forwarded-Ssl or X-Url-Scheme header
	//   2. c.IP() get value from ProxyHeader header.
	//   3. c.Host() and c.Hostname() get value from X-Forwarded-Host header
	// But if request ip NOT in Trusted Proxies whitelist then:
	//   1. c.Scheme() WON't get value from X-Forwarded-Proto, X-Forwarded-Protocol, X-Forwarded-Ssl or X-Url-Scheme header,
	//    will return https in case when tls connection is handled by the app, of http otherwise
	//   2. c.IP() WON'T get value from ProxyHeader header, will return RemoteIP() from fasthttp context
	//   3. c.Host() and c.Hostname() WON'T get value from X-Forwarded-Host header, fasthttp.Request.URI().Host()
	//    will be used to get the hostname.
	//
	// Default: false
	EnableTrustedProxyCheck bool `json:"enable_trusted_proxy_check"`

	// Read EnableTrustedProxyCheck doc.
	//
	// Default: []string
	TrustedProxies     []string `json:"trusted_proxies"`
	trustedProxiesMap  map[string]struct{}
	trustedProxyRanges []*net.IPNet

	// If set to true, c.IP() and c.IPs() will validate IP addresses before returning them.
	// Also, c.IP() will return only the first valid IP rather than just the raw header
	// WARNING: this has a performance cost associated with it.
	//
	// Default: false
	EnableIPValidation bool `json:"enable_ip_validation"`

	// You can define custom color scheme. They'll be used for startup message, route list and some middlewares.
	//
	// Optional. Default: DefaultColors
	ColorScheme Colors `json:"color_scheme"`

<<<<<<< HEAD
	// If you want to validate header/form/query... automatically when to bind, you can define struct validator.
	// Fiber doesn't have default validator, so it'll skip validator step if you don't use any validator.
	//
	// Default: nil
	StructValidator StructValidator
=======
	// RequestMethods provides customizibility for HTTP methods. You can add/remove methods as you wish.
	//
	// Optional. Default: DefaultMethods
	RequestMethods []string
>>>>>>> f8457f2e
}

// Static defines configuration options when defining static assets.
type Static struct {
	// When set to true, the server tries minimizing CPU usage by caching compressed files.
	// This works differently than the github.com/gofiber/compression middleware.
	// Optional. Default value false
	Compress bool `json:"compress"`

	// When set to true, enables byte range requests.
	// Optional. Default value false
	ByteRange bool `json:"byte_range"`

	// When set to true, enables directory browsing.
	// Optional. Default value false.
	Browse bool `json:"browse"`

	// When set to true, enables direct download.
	// Optional. Default value false.
	Download bool `json:"download"`

	// The name of the index file for serving a directory.
	// Optional. Default value "index.html".
	Index string `json:"index"`

	// Expiration duration for inactive file handlers.
	// Use a negative time.Duration to disable it.
	//
	// Optional. Default value 10 * time.Second.
	CacheDuration time.Duration `json:"cache_duration"`

	// The value for the Cache-Control HTTP-header
	// that is set on the file response. MaxAge is defined in seconds.
	//
	// Optional. Default value 0.
	MaxAge int `json:"max_age"`

	// ModifyResponse defines a function that allows you to alter the response.
	//
	// Optional. Default: nil
	ModifyResponse Handler

	// Next defines a function to skip this middleware when returned true.
	//
	// Optional. Default: nil
	Next func(c Ctx) bool
}

// RouteMessage is some message need to be print when server starts
type RouteMessage struct {
	name     string
	method   string
	path     string
	handlers string
}

// Default Config values
const (
	DefaultBodyLimit            = 4 * 1024 * 1024
	DefaultConcurrency          = 256 * 1024
	DefaultReadBufferSize       = 4096
	DefaultWriteBufferSize      = 4096
	DefaultCompressedFileSuffix = ".fiber.gz"
)

// HTTP methods enabled by default
var DefaultMethods = []string{
	MethodGet,
	MethodHead,
	MethodPost,
	MethodPut,
	MethodDelete,
	MethodConnect,
	MethodOptions,
	MethodTrace,
	MethodPatch,
}

// DefaultErrorHandler that process return errors from handlers
var DefaultErrorHandler = func(c Ctx, err error) error {
	code := StatusInternalServerError
	var e *Error
	if errors.As(err, &e) {
		code = e.Code
	}
	c.Set(HeaderContentType, MIMETextPlainCharsetUTF8)
	return c.Status(code).SendString(err.Error())
}

// New creates a new Fiber named instance.
//
//	app := fiber.New()
//
// You can pass optional configuration options by passing a Config struct:
//
//	app := fiber.New(fiber.Config{
//	    Prefork: true,
//	    ServerHeader: "Fiber",
//	})
func New(config ...Config) *App {
	// Create a new app
	app := &App{
<<<<<<< HEAD
		// Create router stack
		stack:     make([][]*Route, len(intMethod)),
		treeStack: make([]map[string][]*Route, len(intMethod)),
		// Create config
		config:        Config{},
		getBytes:      utils.UnsafeBytes,
		getString:     utils.UnsafeString,
		latestRoute:   &Route{},
		latestGroup:   &Group{},
		customBinders: []CustomBinder{},
	}

	// Create Ctx pool
	app.pool = sync.Pool{
		New: func() any {
			return app.NewCtx(&fasthttp.RequestCtx{})
		},
=======
		// Create Ctx pool
		pool: sync.Pool{
			New: func() interface{} {
				return new(Ctx)
			},
		},
		// Create config
		config:      Config{},
		getBytes:    utils.UnsafeBytes,
		getString:   utils.UnsafeString,
		latestRoute: &Route{},
>>>>>>> f8457f2e
	}

	// Define hooks
	app.hooks = newHooks(app)

	// Define mountFields
	app.mountFields = newMountFields(app)

	// Override config if provided
	if len(config) > 0 {
		app.config = config[0]
	}

<<<<<<< HEAD
=======
	// Initialize configured before defaults are set
	app.configured = app.config

	if app.config.ETag {
		if !IsChild() {
			fmt.Println("[Warning] Config.ETag is deprecated since v2.0.6, please use 'middleware/etag'.")
		}
	}

>>>>>>> f8457f2e
	// Override default values
	if app.config.BodyLimit == 0 {
		app.config.BodyLimit = DefaultBodyLimit
	}
	if app.config.Concurrency <= 0 {
		app.config.Concurrency = DefaultConcurrency
	}
	if app.config.ReadBufferSize <= 0 {
		app.config.ReadBufferSize = DefaultReadBufferSize
	}
	if app.config.WriteBufferSize <= 0 {
		app.config.WriteBufferSize = DefaultWriteBufferSize
	}
	if app.config.CompressedFileSuffix == "" {
		app.config.CompressedFileSuffix = DefaultCompressedFileSuffix
	}
	if app.config.Immutable {
		app.getBytes, app.getString = getBytesImmutable, getStringImmutable
	}

	if app.config.ErrorHandler == nil {
		app.config.ErrorHandler = DefaultErrorHandler
	}

	if app.config.JSONEncoder == nil {
		app.config.JSONEncoder = json.Marshal
	}
	if app.config.JSONDecoder == nil {
		app.config.JSONDecoder = json.Unmarshal
	}
	if app.config.XMLEncoder == nil {
		app.config.XMLEncoder = xml.Marshal
	}
<<<<<<< HEAD
=======
	if app.config.Network == "" {
		app.config.Network = NetworkTCP4
	}
	if len(app.config.RequestMethods) == 0 {
		app.config.RequestMethods = DefaultMethods
	}
>>>>>>> f8457f2e

	app.config.trustedProxiesMap = make(map[string]struct{}, len(app.config.TrustedProxies))
	for _, ipAddress := range app.config.TrustedProxies {
		app.handleTrustedProxy(ipAddress)
	}

	// Create router stack
	app.stack = make([][]*Route, len(app.config.RequestMethods))
	app.treeStack = make([]map[string][]*Route, len(app.config.RequestMethods))

	// Override colors
	app.config.ColorScheme = defaultColors(app.config.ColorScheme)

	// Init app
	app.init()

	// Return app
	return app
}

// Adds an ip address to trustedProxyRanges or trustedProxiesMap based on whether it is an IP range or not
func (app *App) handleTrustedProxy(ipAddress string) {
	if strings.Contains(ipAddress, "/") {
		_, ipNet, err := net.ParseCIDR(ipAddress)

		if err != nil {
			fmt.Printf("[Warning] IP range `%s` could not be parsed. \n", ipAddress)
		}

		app.config.trustedProxyRanges = append(app.config.trustedProxyRanges, ipNet)
	} else {
		app.config.trustedProxiesMap[ipAddress] = struct{}{}
	}
}

// NewCtxFunc allows to customize ctx methods as we want.
// Note: It doesn't allow adding new methods, only customizing exist methods.
func (app *App) NewCtxFunc(function func(app *App) CustomCtx) {
	app.newCtxFunc = function
}

// You can register custom binders to use as Bind().Custom("name").
// They should be compatible with CustomBinder interface.
func (app *App) RegisterCustomBinder(binder CustomBinder) {
	app.customBinders = append(app.customBinders, binder)
}

// You can use SetTLSHandler to use ClientHelloInfo when using TLS with Listener.
func (app *App) SetTLSHandler(tlsHandler *TLSHandler) {
	// Attach the tlsHandler to the config
	app.mutex.Lock()
	app.tlsHandler = tlsHandler
	app.mutex.Unlock()
}

// Name Assign name to specific route.
func (app *App) Name(name string) Router {
	app.mutex.Lock()

	latestGroup := app.latestRoute.group
	if latestGroup != nil {
		app.latestRoute.Name = latestGroup.name + name
	} else {
		app.latestRoute.Name = name
	}

	if err := app.hooks.executeOnNameHooks(*app.latestRoute); err != nil {
		panic(err)
	}
	app.mutex.Unlock()

	return app
}

// GetRoute Get route by name
func (app *App) GetRoute(name string) Route {
	for _, routes := range app.stack {
		for _, route := range routes {
			if route.Name == name {
				return *route
			}
		}
	}

	return Route{}
}

// GetRoutes Get all routes. When filterUseOption equal to true, it will filter the routes registered by the middleware.
func (app *App) GetRoutes(filterUseOption ...bool) []Route {
	var rs []Route
	var filterUse bool
	if len(filterUseOption) != 0 {
		filterUse = filterUseOption[0]
	}
	for _, routes := range app.stack {
		for _, route := range routes {
			if filterUse && route.use {
				continue
			}
			rs = append(rs, *route)
		}
	}
	return rs
}

// Use registers a middleware route that will match requests
// with the provided prefix (which is optional and defaults to "/").
// Also, you can pass another app instance as a sub-router along a routing path.
// It's very useful to split up a large API as many independent routers and
// compose them as a single service using Use. The fiber's error handler and
// any of the fiber's sub apps are added to the application's error handlers
// to be invoked on errors that happen within the prefix route.
//
//		app.Use(func(c fiber.Ctx) error {
//		     return c.Next()
//		})
//		app.Use("/api", func(c fiber.Ctx) error {
//		     return c.Next()
//		})
//		app.Use("/api", handler, func(c fiber.Ctx) error {
//		     return c.Next()
//		})
//	 	subApp := fiber.New()
//		app.Use("/mounted-path", subApp)
//
// This method will match all HTTP verbs: GET, POST, PUT, HEAD etc...
func (app *App) Use(args ...any) Router {
	var prefix string
<<<<<<< HEAD
	var subApp *App
=======
	var prefixes []string
>>>>>>> f8457f2e
	var handlers []Handler

	for i := 0; i < len(args); i++ {
		switch arg := args[i].(type) {
		case string:
			prefix = arg
<<<<<<< HEAD
		case *App:
			subApp = arg
=======
		case []string:
			prefixes = arg
>>>>>>> f8457f2e
		case Handler:
			handlers = append(handlers, arg)
		default:
			panic(fmt.Sprintf("use: invalid handler %v\n", reflect.TypeOf(arg)))
		}
	}

<<<<<<< HEAD
	if subApp != nil {
		app.mount(prefix, subApp)
		return app
	}

	app.register([]string{methodUse}, prefix, nil, handlers...)
  
=======
	if len(prefixes) == 0 {
		prefixes = append(prefixes, prefix)
	}

	for _, prefix := range prefixes {
		app.register(methodUse, prefix, nil, handlers...)
	}

>>>>>>> f8457f2e
	return app
}

// Get registers a route for GET methods that requests a representation
// of the specified resource. Requests using GET should only retrieve data.
func (app *App) Get(path string, handler Handler, middleware ...Handler) Router {
	return app.Add([]string{MethodGet}, path, handler, middleware...)
}

// Head registers a route for HEAD methods that asks for a response identical
// to that of a GET request, but without the response body.
func (app *App) Head(path string, handler Handler, middleware ...Handler) Router {
	return app.Add([]string{MethodHead}, path, handler, middleware...)
}

// Post registers a route for POST methods that is used to submit an entity to the
// specified resource, often causing a change in state or side effects on the server.
func (app *App) Post(path string, handler Handler, middleware ...Handler) Router {
	return app.Add([]string{MethodPost}, path, handler, middleware...)
}

// Put registers a route for PUT methods that replaces all current representations
// of the target resource with the request payload.
func (app *App) Put(path string, handler Handler, middleware ...Handler) Router {
	return app.Add([]string{MethodPut}, path, handler, middleware...)
}

// Delete registers a route for DELETE methods that deletes the specified resource.
func (app *App) Delete(path string, handler Handler, middleware ...Handler) Router {
	return app.Add([]string{MethodDelete}, path, handler, middleware...)
}

// Connect registers a route for CONNECT methods that establishes a tunnel to the
// server identified by the target resource.
func (app *App) Connect(path string, handler Handler, middleware ...Handler) Router {
	return app.Add([]string{MethodConnect}, path, handler, middleware...)
}

// Options registers a route for OPTIONS methods that is used to describe the
// communication options for the target resource.
func (app *App) Options(path string, handler Handler, middleware ...Handler) Router {
	return app.Add([]string{MethodOptions}, path, handler, middleware...)
}

// Trace registers a route for TRACE methods that performs a message loop-back
// test along the path to the target resource.
func (app *App) Trace(path string, handler Handler, middleware ...Handler) Router {
	return app.Add([]string{MethodTrace}, path, handler, middleware...)
}

// Patch registers a route for PATCH methods that is used to apply partial
// modifications to a resource.
func (app *App) Patch(path string, handler Handler, middleware ...Handler) Router {
	return app.Add([]string{MethodPatch}, path, handler, middleware...)
}

<<<<<<< HEAD
// Add allows you to specify multiple HTTP methods to register a route.
func (app *App) Add(methods []string, path string, handler Handler, middleware ...Handler) Router {
	return app.register(methods, path, handler, middleware...)
=======
// Add allows you to specify a HTTP method to register a route
func (app *App) Add(method, path string, handlers ...Handler) Router {
	return app.register(method, path, nil, handlers...)
>>>>>>> f8457f2e
}

// Static will create a file server serving static files
func (app *App) Static(prefix, root string, config ...Static) Router {
	return app.registerStatic(prefix, root, config...)
}

// All will register the handler on all HTTP methods
<<<<<<< HEAD
func (app *App) All(path string, handler Handler, middleware ...Handler) Router {
	app.Add(intMethod, path, handler, middleware...)
=======
func (app *App) All(path string, handlers ...Handler) Router {
	for _, method := range app.config.RequestMethods {
		_ = app.Add(method, path, handlers...)
	}
>>>>>>> f8457f2e
	return app
}

// Group is used for Routes with common prefix to define a new sub-router with optional middleware.
//
//	api := app.Group("/api")
//	api.Get("/users", handler)
func (app *App) Group(prefix string, handlers ...Handler) Router {
	grp := &Group{Prefix: prefix, app: app}
	if len(handlers) > 0 {
<<<<<<< HEAD
		app.register([]string{methodUse}, prefix, nil, handlers...)
=======
		app.register(methodUse, prefix, grp, handlers...)
>>>>>>> f8457f2e
	}
	if err := app.hooks.executeOnGroupHooks(*grp); err != nil {
		panic(err)
	}

	return grp
}

// Route is used to define routes with a common prefix inside the common function.
// Uses Group method to define new sub-router.
func (app *App) Route(path string) Register {
	// Create new route
	route := &Registering{app: app, path: path}

	return route
}

// Error makes it compatible with the `error` interface.
func (e *Error) Error() string {
	return e.Message
}

// NewError creates a new Error instance with an optional message
func NewError(code int, message ...string) *Error {
	err := &Error{
		Code:    code,
		Message: utils.StatusMessage(code),
	}
	if len(message) > 0 {
		err.Message = message[0]
	}
	return err
}

// Config returns the app config as value ( read-only ).
func (app *App) Config() Config {
	return app.config
}

// Handler returns the server handler.
func (app *App) Handler() fasthttp.RequestHandler {
	// prepare the server for the start
	app.startupProcess()
	return app.handler
}

// Stack returns the raw router stack.
func (app *App) Stack() [][]*Route {
	return app.stack
}

// HandlersCount returns the amount of registered handlers.
func (app *App) HandlersCount() uint32 {
	return app.handlersCount
}

// Shutdown gracefully shuts down the server without interrupting any active connections.
// Shutdown works by first closing all open listeners and then waiting indefinitely for all connections to return to idle and then shut down.
//
// Make sure the program doesn't exit and waits instead for Shutdown to return.
//
// Shutdown does not close keepalive connections so its recommended to set ReadTimeout to something else than 0.
func (app *App) Shutdown() error {
	if app.hooks != nil {
		// TODO: check should be defered?
		app.hooks.executeOnShutdownHooks()
	}

	app.mutex.Lock()
	defer app.mutex.Unlock()
	if app.server == nil {
		return fmt.Errorf("shutdown: server is not running")
	}
	return app.server.Shutdown()
}

// Server returns the underlying fasthttp server
func (app *App) Server() *fasthttp.Server {
	return app.server
}

// Hooks returns the hook struct to register hooks.
func (app *App) Hooks() *Hooks {
	return app.hooks
}

// Test is used for internal debugging by passing a *http.Request.
// Timeout is optional and defaults to 1s, -1 will disable it completely.
func (app *App) Test(req *http.Request, msTimeout ...int) (resp *http.Response, err error) {
	// Set timeout
	timeout := 1000
	if len(msTimeout) > 0 {
		timeout = msTimeout[0]
	}

	// Add Content-Length if not provided with body
	if req.Body != http.NoBody && req.Header.Get(HeaderContentLength) == "" {
		req.Header.Add(HeaderContentLength, strconv.FormatInt(req.ContentLength, 10))
	}

	// Dump raw http request
	dump, err := httputil.DumpRequest(req, true)
	if err != nil {
		return nil, err
	}

	// Create test connection
	conn := new(testConn)

	// Write raw http request
	if _, err = conn.r.Write(dump); err != nil {
		return nil, err
	}
	// prepare the server for the start
	app.startupProcess()

	// Serve conn to server
	channel := make(chan error)
	go func() {
		var returned bool
		defer func() {
			if !returned {
				channel <- fmt.Errorf("runtime.Goexit() called in handler or server panic")
			}
		}()

		channel <- app.server.ServeConn(conn)
		returned = true
	}()

	// Wait for callback
	if timeout >= 0 {
		// With timeout
		select {
		case err = <-channel:
		case <-time.After(time.Duration(timeout) * time.Millisecond):
			return nil, fmt.Errorf("test: timeout error %vms", timeout)
		}
	} else {
		// Without timeout
		err = <-channel
	}

	// Check for errors
	if err != nil && err != fasthttp.ErrGetOnly {
		return nil, err
	}

	// Read response
	buffer := bufio.NewReader(&conn.w)

	// Convert raw http response to *http.Response
	return http.ReadResponse(buffer, req)
}

type disableLogger struct{}

func (dl *disableLogger) Printf(_ string, _ ...any) {
	// fmt.Println(fmt.Sprintf(format, args...))
}

func (app *App) init() *App {
	// lock application
	app.mutex.Lock()

	// Only load templates if a view engine is specified
	if app.config.Views != nil {
		if err := app.config.Views.Load(); err != nil {
			fmt.Printf("views: %v\n", err)
		}
	}

	// create fasthttp server
	app.server = &fasthttp.Server{
		Logger:       &disableLogger{},
		LogAllErrors: false,
		ErrorHandler: app.serverErrorHandler,
	}

	// fasthttp server settings
	app.server.Handler = app.handler
	app.server.Name = app.config.ServerHeader
	app.server.Concurrency = app.config.Concurrency
	app.server.NoDefaultDate = app.config.DisableDefaultDate
	app.server.NoDefaultContentType = app.config.DisableDefaultContentType
	app.server.DisableHeaderNamesNormalizing = app.config.DisableHeaderNormalizing
	app.server.DisableKeepalive = app.config.DisableKeepalive
	app.server.MaxRequestBodySize = app.config.BodyLimit
	app.server.NoDefaultServerHeader = app.config.ServerHeader == ""
	app.server.ReadTimeout = app.config.ReadTimeout
	app.server.WriteTimeout = app.config.WriteTimeout
	app.server.IdleTimeout = app.config.IdleTimeout
	app.server.ReadBufferSize = app.config.ReadBufferSize
	app.server.WriteBufferSize = app.config.WriteBufferSize
	app.server.GetOnly = app.config.GETOnly
	app.server.ReduceMemoryUsage = app.config.ReduceMemoryUsage
	app.server.StreamRequestBody = app.config.StreamRequestBody
	app.server.DisablePreParseMultipartForm = app.config.DisablePreParseMultipartForm

	// unlock application
	app.mutex.Unlock()
	return app
}

// ErrorHandler is the application's method in charge of finding the
// appropriate handler for the given request. It searches any mounted
// sub fibers by their prefixes and if it finds a match, it uses that
// error handler. Otherwise it uses the configured error handler for
// the app, which if not set is the DefaultErrorHandler.
func (app *App) ErrorHandler(ctx Ctx, err error) error {
	var (
		mountedErrHandler  ErrorHandler
		mountedPrefixParts int
	)

	for prefix, subApp := range app.mountFields.appList {
		if prefix != "" && strings.HasPrefix(ctx.Path(), prefix) {
			parts := len(strings.Split(prefix, "/"))
			if mountedPrefixParts <= parts {
				if subApp.configured.ErrorHandler != nil {
					mountedErrHandler = subApp.config.ErrorHandler
				}

				mountedPrefixParts = parts
			}
		}
	}

	if mountedErrHandler != nil {
		return mountedErrHandler(ctx, err)
	}

	return app.config.ErrorHandler(ctx, err)
}

// serverErrorHandler is a wrapper around the application's error handler method
// user for the fasthttp server configuration. It maps a set of fasthttp errors to fiber
// errors before calling the application's error handler method.
func (app *App) serverErrorHandler(fctx *fasthttp.RequestCtx, err error) {
	// Acquire Ctx with fasthttp request from pool
	c := app.AcquireCtx().(*DefaultCtx)
	c.Reset(fctx)

	if _, ok := err.(*fasthttp.ErrSmallBuffer); ok {
		err = ErrRequestHeaderFieldsTooLarge
	} else if netErr, ok := err.(*net.OpError); ok && netErr.Timeout() {
		err = ErrRequestTimeout
	} else if err == fasthttp.ErrBodyTooLarge {
		err = ErrRequestEntityTooLarge
	} else if err == fasthttp.ErrGetOnly {
		err = ErrMethodNotAllowed
	} else if strings.Contains(err.Error(), "timeout") {
		err = ErrRequestTimeout
	} else {
		err = ErrBadRequest
	}

	if catch := app.ErrorHandler(c, err); catch != nil {
		_ = c.SendStatus(StatusInternalServerError)
	}

	app.ReleaseCtx(c)
}

// startupProcess Is the method which executes all the necessary processes just before the start of the server.
func (app *App) startupProcess() *App {
	if err := app.hooks.executeOnListenHooks(); err != nil {
		panic(err)
	}

	app.mutex.Lock()
	defer app.mutex.Unlock()

	// add routes of sub-apps
	app.mountFields.subAppsRoutesAdded.Do(func() {
		app.appendSubAppLists(app.mountFields.appList)
		app.addSubAppsRoutes(app.mountFields.appList)
		app.generateAppListKeys()
	})

	// build route tree stack
	app.buildTree()

	return app
}<|MERGE_RESOLUTION|>--- conflicted
+++ resolved
@@ -22,20 +22,12 @@
 	"sync"
 	"time"
 
-<<<<<<< HEAD
 	"github.com/gofiber/utils/v2"
-=======
-	"github.com/gofiber/fiber/v2/utils"
->>>>>>> f8457f2e
 	"github.com/valyala/fasthttp"
 )
 
 // Version of current fiber package
-<<<<<<< HEAD
 const Version = "3.0.0-beta.1"
-=======
-const Version = "2.40.1"
->>>>>>> f8457f2e
 
 // Handler defines a function to serve HTTP requests.
 type Handler = func(Ctx) error
@@ -116,14 +108,10 @@
 	hooks *Hooks
 	// Latest route & group
 	latestRoute *Route
-<<<<<<< HEAD
-	latestGroup *Group
 	// newCtxFunc
 	newCtxFunc func(app *App) CustomCtx
 	// custom binders
 	customBinders []CustomBinder
-=======
->>>>>>> f8457f2e
 	// TLS handler
 	tlsHandler *TLSHandler
 	// Mount fields
@@ -373,18 +361,16 @@
 	// Optional. Default: DefaultColors
 	ColorScheme Colors `json:"color_scheme"`
 
-<<<<<<< HEAD
 	// If you want to validate header/form/query... automatically when to bind, you can define struct validator.
 	// Fiber doesn't have default validator, so it'll skip validator step if you don't use any validator.
 	//
 	// Default: nil
 	StructValidator StructValidator
-=======
+
 	// RequestMethods provides customizibility for HTTP methods. You can add/remove methods as you wish.
 	//
 	// Optional. Default: DefaultMethods
 	RequestMethods []string
->>>>>>> f8457f2e
 }
 
 // Static defines configuration options when defining static assets.
@@ -487,16 +473,11 @@
 func New(config ...Config) *App {
 	// Create a new app
 	app := &App{
-<<<<<<< HEAD
-		// Create router stack
-		stack:     make([][]*Route, len(intMethod)),
-		treeStack: make([]map[string][]*Route, len(intMethod)),
 		// Create config
 		config:        Config{},
 		getBytes:      utils.UnsafeBytes,
 		getString:     utils.UnsafeString,
 		latestRoute:   &Route{},
-		latestGroup:   &Group{},
 		customBinders: []CustomBinder{},
 	}
 
@@ -505,19 +486,6 @@
 		New: func() any {
 			return app.NewCtx(&fasthttp.RequestCtx{})
 		},
-=======
-		// Create Ctx pool
-		pool: sync.Pool{
-			New: func() interface{} {
-				return new(Ctx)
-			},
-		},
-		// Create config
-		config:      Config{},
-		getBytes:    utils.UnsafeBytes,
-		getString:   utils.UnsafeString,
-		latestRoute: &Route{},
->>>>>>> f8457f2e
 	}
 
 	// Define hooks
@@ -531,18 +499,9 @@
 		app.config = config[0]
 	}
 
-<<<<<<< HEAD
-=======
 	// Initialize configured before defaults are set
 	app.configured = app.config
 
-	if app.config.ETag {
-		if !IsChild() {
-			fmt.Println("[Warning] Config.ETag is deprecated since v2.0.6, please use 'middleware/etag'.")
-		}
-	}
-
->>>>>>> f8457f2e
 	// Override default values
 	if app.config.BodyLimit == 0 {
 		app.config.BodyLimit = DefaultBodyLimit
@@ -576,15 +535,9 @@
 	if app.config.XMLEncoder == nil {
 		app.config.XMLEncoder = xml.Marshal
 	}
-<<<<<<< HEAD
-=======
-	if app.config.Network == "" {
-		app.config.Network = NetworkTCP4
-	}
 	if len(app.config.RequestMethods) == 0 {
 		app.config.RequestMethods = DefaultMethods
 	}
->>>>>>> f8457f2e
 
 	app.config.trustedProxiesMap = make(map[string]struct{}, len(app.config.TrustedProxies))
 	for _, ipAddress := range app.config.TrustedProxies {
@@ -713,24 +666,18 @@
 // This method will match all HTTP verbs: GET, POST, PUT, HEAD etc...
 func (app *App) Use(args ...any) Router {
 	var prefix string
-<<<<<<< HEAD
 	var subApp *App
-=======
 	var prefixes []string
->>>>>>> f8457f2e
 	var handlers []Handler
 
 	for i := 0; i < len(args); i++ {
 		switch arg := args[i].(type) {
 		case string:
 			prefix = arg
-<<<<<<< HEAD
 		case *App:
 			subApp = arg
-=======
 		case []string:
 			prefixes = arg
->>>>>>> f8457f2e
 		case Handler:
 			handlers = append(handlers, arg)
 		default:
@@ -738,24 +685,19 @@
 		}
 	}
 
-<<<<<<< HEAD
-	if subApp != nil {
-		app.mount(prefix, subApp)
-		return app
-	}
-
-	app.register([]string{methodUse}, prefix, nil, handlers...)
-  
-=======
 	if len(prefixes) == 0 {
 		prefixes = append(prefixes, prefix)
 	}
 
 	for _, prefix := range prefixes {
-		app.register(methodUse, prefix, nil, handlers...)
-	}
-
->>>>>>> f8457f2e
+		if subApp != nil {
+			app.mount(prefix, subApp)
+			return app
+		}
+
+		app.register([]string{methodUse}, prefix, nil, nil, handlers...)
+	}
+
 	return app
 }
 
@@ -812,15 +754,9 @@
 	return app.Add([]string{MethodPatch}, path, handler, middleware...)
 }
 
-<<<<<<< HEAD
 // Add allows you to specify multiple HTTP methods to register a route.
 func (app *App) Add(methods []string, path string, handler Handler, middleware ...Handler) Router {
-	return app.register(methods, path, handler, middleware...)
-=======
-// Add allows you to specify a HTTP method to register a route
-func (app *App) Add(method, path string, handlers ...Handler) Router {
-	return app.register(method, path, nil, handlers...)
->>>>>>> f8457f2e
+	return app.register(methods, path, nil, handler, middleware...)
 }
 
 // Static will create a file server serving static files
@@ -829,16 +765,8 @@
 }
 
 // All will register the handler on all HTTP methods
-<<<<<<< HEAD
 func (app *App) All(path string, handler Handler, middleware ...Handler) Router {
-	app.Add(intMethod, path, handler, middleware...)
-=======
-func (app *App) All(path string, handlers ...Handler) Router {
-	for _, method := range app.config.RequestMethods {
-		_ = app.Add(method, path, handlers...)
-	}
->>>>>>> f8457f2e
-	return app
+	return app.Add(app.config.RequestMethods, path, handler, middleware...)
 }
 
 // Group is used for Routes with common prefix to define a new sub-router with optional middleware.
@@ -848,11 +776,7 @@
 func (app *App) Group(prefix string, handlers ...Handler) Router {
 	grp := &Group{Prefix: prefix, app: app}
 	if len(handlers) > 0 {
-<<<<<<< HEAD
-		app.register([]string{methodUse}, prefix, nil, handlers...)
-=======
-		app.register(methodUse, prefix, grp, handlers...)
->>>>>>> f8457f2e
+		app.register([]string{methodUse}, prefix, grp, nil, handlers...)
 	}
 	if err := app.hooks.executeOnGroupHooks(*grp); err != nil {
 		panic(err)
