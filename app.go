--- conflicted
+++ resolved
@@ -23,18 +23,14 @@
 	"sync"
 	"time"
 
-	"github.com/gofiber/fiber/v2/log"
+	"github.com/gofiber/fiber/v3/log"
 	"github.com/gofiber/utils/v2"
 
 	"github.com/valyala/fasthttp"
 )
 
 // Version of current fiber package
-<<<<<<< HEAD
 const Version = "3.0.0-beta.1"
-=======
-const Version = "2.50.0"
->>>>>>> cbcb1aec
 
 // Handler defines a function to serve HTTP requests.
 type Handler = func(Ctx) error
