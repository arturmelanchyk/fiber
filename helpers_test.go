// ⚡️ Fiber is an Express inspired web framework written in Go with ☕️
// 📝 Github Repository: https://github.com/gofiber/fiber
// 📌 API Documentation: https://docs.gofiber.io

package fiber

import (
	"fmt"
	"strings"
	"testing"
	"time"

	"github.com/gofiber/utils/v2"
	"github.com/stretchr/testify/require"
	"github.com/valyala/fasthttp"
)

<<<<<<< HEAD
=======
// go test -v -run=Test_Utils_ -count=3
func Test_Utils_ETag(t *testing.T) {
	t.Parallel()
	app := New()
	t.Run("Not Status OK", func(t *testing.T) {
		t.Parallel()
		c := app.AcquireCtx(&fasthttp.RequestCtx{})
		defer app.ReleaseCtx(c)
		err := c.SendString("Hello, World!")
		utils.AssertEqual(t, nil, err)
		c.Status(201)
		setETag(c, false)
		utils.AssertEqual(t, "", string(c.Response().Header.Peek(HeaderETag)))
	})

	t.Run("No Body", func(t *testing.T) {
		t.Parallel()
		c := app.AcquireCtx(&fasthttp.RequestCtx{})
		defer app.ReleaseCtx(c)
		setETag(c, false)
		utils.AssertEqual(t, "", string(c.Response().Header.Peek(HeaderETag)))
	})

	t.Run("Has HeaderIfNoneMatch", func(t *testing.T) {
		t.Parallel()
		c := app.AcquireCtx(&fasthttp.RequestCtx{})
		defer app.ReleaseCtx(c)
		err := c.SendString("Hello, World!")
		utils.AssertEqual(t, nil, err)
		c.Request().Header.Set(HeaderIfNoneMatch, `"13-1831710635"`)
		setETag(c, false)
		utils.AssertEqual(t, 304, c.Response().StatusCode())
		utils.AssertEqual(t, "", string(c.Response().Header.Peek(HeaderETag)))
		utils.AssertEqual(t, "", string(c.Response().Body()))
	})

	t.Run("No HeaderIfNoneMatch", func(t *testing.T) {
		t.Parallel()
		c := app.AcquireCtx(&fasthttp.RequestCtx{})
		defer app.ReleaseCtx(c)
		err := c.SendString("Hello, World!")
		utils.AssertEqual(t, nil, err)
		setETag(c, false)
		utils.AssertEqual(t, `"13-1831710635"`, string(c.Response().Header.Peek(HeaderETag)))
	})
}

func Test_Utils_GetOffer(t *testing.T) {
	t.Parallel()
	utils.AssertEqual(t, "", getOffer("hello", acceptsOffer))
	utils.AssertEqual(t, "1", getOffer("", acceptsOffer, "1"))
	utils.AssertEqual(t, "", getOffer("2", acceptsOffer, "1"))

	utils.AssertEqual(t, "", getOffer("", acceptsOfferType))
	utils.AssertEqual(t, "", getOffer("text/html", acceptsOfferType))
	utils.AssertEqual(t, "", getOffer("text/html", acceptsOfferType, "application/json"))
	utils.AssertEqual(t, "", getOffer("text/html;q=0", acceptsOfferType, "text/html"))
	utils.AssertEqual(t, "", getOffer("application/json, */*; q=0", acceptsOfferType, "image/png"))
	utils.AssertEqual(t, "application/xml", getOffer("text/html,application/xhtml+xml,application/xml;q=0.9,*/*;q=0.8", acceptsOfferType, "application/xml", "application/json"))
	utils.AssertEqual(t, "text/html", getOffer("text/html,application/xhtml+xml,application/xml;q=0.9,*/*;q=0.8", acceptsOfferType, "text/html"))
	utils.AssertEqual(t, "application/pdf", getOffer("text/plain;q=0,application/pdf;q=0.9,*/*;q=0.000", acceptsOfferType, "application/pdf", "application/json"))
	utils.AssertEqual(t, "application/pdf", getOffer("text/plain;q=0,application/pdf;q=0.9,*/*;q=0.000", acceptsOfferType, "application/pdf", "application/json"))

	utils.AssertEqual(t, "", getOffer("utf-8, iso-8859-1;q=0.5", acceptsOffer))
	utils.AssertEqual(t, "", getOffer("utf-8, iso-8859-1;q=0.5", acceptsOffer, "ascii"))
	utils.AssertEqual(t, "utf-8", getOffer("utf-8, iso-8859-1;q=0.5", acceptsOffer, "utf-8"))
	utils.AssertEqual(t, "iso-8859-1", getOffer("utf-8;q=0, iso-8859-1;q=0.5", acceptsOffer, "utf-8", "iso-8859-1"))

	utils.AssertEqual(t, "deflate", getOffer("gzip, deflate", acceptsOffer, "deflate"))
	utils.AssertEqual(t, "", getOffer("gzip, deflate;q=0", acceptsOffer, "deflate"))
}

func Benchmark_Utils_GetOffer(b *testing.B) {
	headers := []string{
		"text/html,application/xhtml+xml,application/xml;q=0.9,*/*;q=0.8",
		"application/json",
		"utf-8, iso-8859-1;q=0.5",
		"gzip, deflate",
	}
	offers := [][]string{
		{"text/html", "application/xml", "application/xml+xhtml"},
		{"application/json"},
		{"utf-8"},
		{"deflate"},
	}
	for n := 0; n < b.N; n++ {
		for i, header := range headers {
			getOffer(header, acceptsOfferType, offers[i]...)
		}
	}
}

func Test_Utils_SortAcceptedTypes(t *testing.T) {
	t.Parallel()
	acceptedTypes := []acceptedType{
		{spec: "text/html", quality: 1, specificity: 3, order: 0},
		{spec: "text/*", quality: 0.5, specificity: 2, order: 1},
		{spec: "*/*", quality: 0.1, specificity: 1, order: 2},
		{spec: "application/json", quality: 0.999, specificity: 3, order: 3},
		{spec: "application/xml", quality: 1, specificity: 3, order: 4},
		{spec: "application/pdf", quality: 1, specificity: 3, order: 5},
		{spec: "image/png", quality: 1, specificity: 3, order: 6},
		{spec: "image/jpeg", quality: 1, specificity: 3, order: 7},
		{spec: "image/*", quality: 1, specificity: 2, order: 8},
		{spec: "image/gif", quality: 1, specificity: 3, order: 9},
		{spec: "text/plain", quality: 1, specificity: 3, order: 10},
	}
	sortAcceptedTypes(&acceptedTypes)
	utils.AssertEqual(t, acceptedTypes, []acceptedType{
		{spec: "text/html", quality: 1, specificity: 3, order: 0},
		{spec: "application/xml", quality: 1, specificity: 3, order: 4},
		{spec: "application/pdf", quality: 1, specificity: 3, order: 5},
		{spec: "image/png", quality: 1, specificity: 3, order: 6},
		{spec: "image/jpeg", quality: 1, specificity: 3, order: 7},
		{spec: "image/gif", quality: 1, specificity: 3, order: 9},
		{spec: "text/plain", quality: 1, specificity: 3, order: 10},
		{spec: "image/*", quality: 1, specificity: 2, order: 8},
		{spec: "application/json", quality: 0.999, specificity: 3, order: 3},
		{spec: "text/*", quality: 0.5, specificity: 2, order: 1},
		{spec: "*/*", quality: 0.1, specificity: 1, order: 2},
	})
}

// go test -v -run=^$ -bench=Benchmark_Utils_SortAcceptedTypes_Sorted -benchmem -count=4
func Benchmark_Utils_SortAcceptedTypes_Sorted(b *testing.B) {
	acceptedTypes := make([]acceptedType, 3)
	for n := 0; n < b.N; n++ {
		acceptedTypes[0] = acceptedType{spec: "text/html", quality: 1, specificity: 1, order: 0}
		acceptedTypes[1] = acceptedType{spec: "text/*", quality: 0.5, specificity: 1, order: 1}
		acceptedTypes[2] = acceptedType{spec: "*/*", quality: 0.1, specificity: 1, order: 2}
		sortAcceptedTypes(&acceptedTypes)
	}
	utils.AssertEqual(b, "text/html", acceptedTypes[0].spec)
	utils.AssertEqual(b, "text/*", acceptedTypes[1].spec)
	utils.AssertEqual(b, "*/*", acceptedTypes[2].spec)
}

// go test -v -run=^$ -bench=Benchmark_Utils_SortAcceptedTypes_Unsorted -benchmem -count=4
func Benchmark_Utils_SortAcceptedTypes_Unsorted(b *testing.B) {
	acceptedTypes := make([]acceptedType, 11)
	for n := 0; n < b.N; n++ {
		acceptedTypes[0] = acceptedType{spec: "text/html", quality: 1, specificity: 3, order: 0}
		acceptedTypes[1] = acceptedType{spec: "text/*", quality: 0.5, specificity: 2, order: 1}
		acceptedTypes[2] = acceptedType{spec: "*/*", quality: 0.1, specificity: 1, order: 2}
		acceptedTypes[3] = acceptedType{spec: "application/json", quality: 0.999, specificity: 3, order: 3}
		acceptedTypes[4] = acceptedType{spec: "application/xml", quality: 1, specificity: 3, order: 4}
		acceptedTypes[5] = acceptedType{spec: "application/pdf", quality: 1, specificity: 3, order: 5}
		acceptedTypes[6] = acceptedType{spec: "image/png", quality: 1, specificity: 3, order: 6}
		acceptedTypes[7] = acceptedType{spec: "image/jpeg", quality: 1, specificity: 3, order: 7}
		acceptedTypes[8] = acceptedType{spec: "image/*", quality: 1, specificity: 2, order: 8}
		acceptedTypes[9] = acceptedType{spec: "image/gif", quality: 1, specificity: 3, order: 9}
		acceptedTypes[10] = acceptedType{spec: "text/plain", quality: 1, specificity: 3, order: 10}
		sortAcceptedTypes(&acceptedTypes)
	}
	utils.AssertEqual(b, acceptedTypes, []acceptedType{
		{spec: "text/html", quality: 1, specificity: 3, order: 0},
		{spec: "application/xml", quality: 1, specificity: 3, order: 4},
		{spec: "application/pdf", quality: 1, specificity: 3, order: 5},
		{spec: "image/png", quality: 1, specificity: 3, order: 6},
		{spec: "image/jpeg", quality: 1, specificity: 3, order: 7},
		{spec: "image/gif", quality: 1, specificity: 3, order: 9},
		{spec: "text/plain", quality: 1, specificity: 3, order: 10},
		{spec: "image/*", quality: 1, specificity: 2, order: 8},
		{spec: "application/json", quality: 0.999, specificity: 3, order: 3},
		{spec: "text/*", quality: 0.5, specificity: 2, order: 1},
		{spec: "*/*", quality: 0.1, specificity: 1, order: 2},
	})
}

// go test -v -run=^$ -bench=Benchmark_App_ETag -benchmem -count=4
func Benchmark_Utils_ETag(b *testing.B) {
	app := New()
	c := app.AcquireCtx(&fasthttp.RequestCtx{})
	defer app.ReleaseCtx(c)
	err := c.SendString("Hello, World!")
	utils.AssertEqual(b, nil, err)
	for n := 0; n < b.N; n++ {
		setETag(c, false)
	}
	utils.AssertEqual(b, `"13-1831710635"`, string(c.Response().Header.Peek(HeaderETag)))
}

// go test -v -run=Test_Utils_ETag_Weak -count=1
func Test_Utils_ETag_Weak(t *testing.T) {
	t.Parallel()
	app := New()
	t.Run("Set Weak", func(t *testing.T) {
		t.Parallel()
		c := app.AcquireCtx(&fasthttp.RequestCtx{})
		defer app.ReleaseCtx(c)
		err := c.SendString("Hello, World!")
		utils.AssertEqual(t, nil, err)
		setETag(c, true)
		utils.AssertEqual(t, `W/"13-1831710635"`, string(c.Response().Header.Peek(HeaderETag)))
	})

	t.Run("Match Weak ETag", func(t *testing.T) {
		t.Parallel()
		c := app.AcquireCtx(&fasthttp.RequestCtx{})
		defer app.ReleaseCtx(c)
		err := c.SendString("Hello, World!")
		utils.AssertEqual(t, nil, err)
		c.Request().Header.Set(HeaderIfNoneMatch, `W/"13-1831710635"`)
		setETag(c, true)
		utils.AssertEqual(t, 304, c.Response().StatusCode())
		utils.AssertEqual(t, "", string(c.Response().Header.Peek(HeaderETag)))
		utils.AssertEqual(t, "", string(c.Response().Body()))
	})

	t.Run("Not Match Weak ETag", func(t *testing.T) {
		t.Parallel()
		c := app.AcquireCtx(&fasthttp.RequestCtx{})
		defer app.ReleaseCtx(c)
		err := c.SendString("Hello, World!")
		utils.AssertEqual(t, nil, err)
		c.Request().Header.Set(HeaderIfNoneMatch, `W/"13-1831710635xx"`)
		setETag(c, true)
		utils.AssertEqual(t, `W/"13-1831710635"`, string(c.Response().Header.Peek(HeaderETag)))
	})
}

>>>>>>> e91b02b3
func Test_Utils_UniqueRouteStack(t *testing.T) {
	t.Parallel()
	route1 := &Route{}
	route2 := &Route{}
	route3 := &Route{}
	require.Equal(
		t,
		[]*Route{
			route1,
			route2,
			route3,
		},
		uniqueRouteStack([]*Route{
			route1,
			route1,
			route1,
			route2,
			route2,
			route2,
			route3,
			route3,
			route3,
			route1,
			route2,
			route3,
		}))
}

func Test_Utils_getGroupPath(t *testing.T) {
	t.Parallel()
	res := getGroupPath("/v1", "/")
	require.Equal(t, "/v1/", res)

	res = getGroupPath("/v1/", "/")
	require.Equal(t, "/v1/", res)

	res = getGroupPath("/", "/")
	require.Equal(t, "/", res)

	res = getGroupPath("/v1/api/", "/")
	require.Equal(t, "/v1/api/", res)

	res = getGroupPath("/v1/api", "group")
	require.Equal(t, "/v1/api/group", res)

	res = getGroupPath("/v1/api", "")
	require.Equal(t, "/v1/api", res)
}

// go test -v -run=^$ -bench=Benchmark_Utils_ -benchmem -count=3

func Benchmark_Utils_getGroupPath(b *testing.B) {
	var res string
	for n := 0; n < b.N; n++ {
		_ = getGroupPath("/v1/long/path/john/doe", "/why/this/name/is/so/awesome")
		_ = getGroupPath("/v1", "/")
		_ = getGroupPath("/v1", "/api")
		res = getGroupPath("/v1", "/api/register/:project")
	}
	require.Equal(b, "/v1/api/register/:project", res)
}

func Benchmark_Utils_Unescape(b *testing.B) {
	unescaped := ""
	dst := make([]byte, 0)

	for n := 0; n < b.N; n++ {
		source := "/cr%C3%A9er"
		pathBytes := utils.UnsafeBytes(source)
		pathBytes = fasthttp.AppendUnquotedArg(dst[:0], pathBytes)
		unescaped = utils.UnsafeString(pathBytes)
	}

	require.Equal(b, "/créer", unescaped)
}

func Test_Utils_Parse_Address(t *testing.T) {
	t.Parallel()
	testCases := []struct {
		addr, host, port string
	}{
		{"[::1]:3000", "[::1]", "3000"},
		{"127.0.0.1:3000", "127.0.0.1", "3000"},
		{"/path/to/unix/socket", "/path/to/unix/socket", ""},
	}

	for _, c := range testCases {
		host, port := parseAddr(c.addr)
		require.Equal(t, c.host, host, "addr host")
		require.Equal(t, c.port, port, "addr port")
	}
}

<<<<<<< HEAD
func Test_Utils_GetOffset(t *testing.T) {
	require.Equal(t, "", getOffer("hello"))
	require.Equal(t, "1", getOffer("", "1"))
	require.Equal(t, "", getOffer("2", "1"))
}

=======
>>>>>>> e91b02b3
func Test_Utils_TestConn_Deadline(t *testing.T) {
	t.Parallel()
	conn := &testConn{}
	require.Nil(t, conn.SetDeadline(time.Time{}))
	require.Nil(t, conn.SetReadDeadline(time.Time{}))
	require.Nil(t, conn.SetWriteDeadline(time.Time{}))
}

func Test_Utils_IsNoCache(t *testing.T) {
	t.Parallel()
	testCases := []struct {
		string
		bool
	}{
		{"public", false},
		{"no-cache", true},
		{"public, no-cache, max-age=30", true},
		{"public,no-cache", true},
		{"public,no-cacheX", false},
		{"no-cache, public", true},
		{"Xno-cache, public", false},
		{"max-age=30, no-cache,public", true},
	}

	for _, c := range testCases {
		ok := isNoCache(c.string)
		require.Equal(t, c.bool, ok,
			fmt.Sprintf("want %t, got isNoCache(%s)=%t", c.bool, c.string, ok))
	}
}

// go test -v -run=^$ -bench=Benchmark_Utils_IsNoCache -benchmem -count=4
func Benchmark_Utils_IsNoCache(b *testing.B) {
	var ok bool
	for i := 0; i < b.N; i++ {
		_ = isNoCache("public")
		_ = isNoCache("no-cache")
		_ = isNoCache("public, no-cache, max-age=30")
		_ = isNoCache("public,no-cache")
		_ = isNoCache("no-cache, public")
		ok = isNoCache("max-age=30, no-cache,public")
	}
	require.True(b, ok)
}

// go test -v -run=^$ -bench=Benchmark_SlashRecognition -benchmem -count=4
func Benchmark_SlashRecognition(b *testing.B) {
	search := "wtf/1234"
	var result bool
	b.Run("indexBytes", func(b *testing.B) {
		result = false
		for i := 0; i < b.N; i++ {
			if strings.IndexByte(search, slashDelimiter) != -1 {
				result = true
			}
		}
		require.True(b, result)
	})
	b.Run("forEach", func(b *testing.B) {
		result = false
		c := int32(slashDelimiter)
		for i := 0; i < b.N; i++ {
			for _, b := range search {
				if b == c {
					result = true
					break
				}
			}
		}
		require.True(b, result)
	})
	b.Run("IndexRune", func(b *testing.B) {
		result = false
		c := int32(slashDelimiter)
		for i := 0; i < b.N; i++ {
			result = IndexRune(search, c)
		}
		require.True(b, result)
	})
}<|MERGE_RESOLUTION|>--- conflicted
+++ resolved
@@ -15,78 +15,29 @@
 	"github.com/valyala/fasthttp"
 )
 
-<<<<<<< HEAD
-=======
-// go test -v -run=Test_Utils_ -count=3
-func Test_Utils_ETag(t *testing.T) {
-	t.Parallel()
-	app := New()
-	t.Run("Not Status OK", func(t *testing.T) {
-		t.Parallel()
-		c := app.AcquireCtx(&fasthttp.RequestCtx{})
-		defer app.ReleaseCtx(c)
-		err := c.SendString("Hello, World!")
-		utils.AssertEqual(t, nil, err)
-		c.Status(201)
-		setETag(c, false)
-		utils.AssertEqual(t, "", string(c.Response().Header.Peek(HeaderETag)))
-	})
-
-	t.Run("No Body", func(t *testing.T) {
-		t.Parallel()
-		c := app.AcquireCtx(&fasthttp.RequestCtx{})
-		defer app.ReleaseCtx(c)
-		setETag(c, false)
-		utils.AssertEqual(t, "", string(c.Response().Header.Peek(HeaderETag)))
-	})
-
-	t.Run("Has HeaderIfNoneMatch", func(t *testing.T) {
-		t.Parallel()
-		c := app.AcquireCtx(&fasthttp.RequestCtx{})
-		defer app.ReleaseCtx(c)
-		err := c.SendString("Hello, World!")
-		utils.AssertEqual(t, nil, err)
-		c.Request().Header.Set(HeaderIfNoneMatch, `"13-1831710635"`)
-		setETag(c, false)
-		utils.AssertEqual(t, 304, c.Response().StatusCode())
-		utils.AssertEqual(t, "", string(c.Response().Header.Peek(HeaderETag)))
-		utils.AssertEqual(t, "", string(c.Response().Body()))
-	})
-
-	t.Run("No HeaderIfNoneMatch", func(t *testing.T) {
-		t.Parallel()
-		c := app.AcquireCtx(&fasthttp.RequestCtx{})
-		defer app.ReleaseCtx(c)
-		err := c.SendString("Hello, World!")
-		utils.AssertEqual(t, nil, err)
-		setETag(c, false)
-		utils.AssertEqual(t, `"13-1831710635"`, string(c.Response().Header.Peek(HeaderETag)))
-	})
-}
-
 func Test_Utils_GetOffer(t *testing.T) {
 	t.Parallel()
-	utils.AssertEqual(t, "", getOffer("hello", acceptsOffer))
-	utils.AssertEqual(t, "1", getOffer("", acceptsOffer, "1"))
-	utils.AssertEqual(t, "", getOffer("2", acceptsOffer, "1"))
-
-	utils.AssertEqual(t, "", getOffer("", acceptsOfferType))
-	utils.AssertEqual(t, "", getOffer("text/html", acceptsOfferType))
-	utils.AssertEqual(t, "", getOffer("text/html", acceptsOfferType, "application/json"))
-	utils.AssertEqual(t, "", getOffer("text/html;q=0", acceptsOfferType, "text/html"))
-	utils.AssertEqual(t, "", getOffer("application/json, */*; q=0", acceptsOfferType, "image/png"))
-	utils.AssertEqual(t, "application/xml", getOffer("text/html,application/xhtml+xml,application/xml;q=0.9,*/*;q=0.8", acceptsOfferType, "application/xml", "application/json"))
-	utils.AssertEqual(t, "text/html", getOffer("text/html,application/xhtml+xml,application/xml;q=0.9,*/*;q=0.8", acceptsOfferType, "text/html"))
-	utils.AssertEqual(t, "application/pdf", getOffer("text/plain;q=0,application/pdf;q=0.9,*/*;q=0.000", acceptsOfferType, "application/pdf", "application/json"))
-	utils.AssertEqual(t, "application/pdf", getOffer("text/plain;q=0,application/pdf;q=0.9,*/*;q=0.000", acceptsOfferType, "application/pdf", "application/json"))
-
-	utils.AssertEqual(t, "", getOffer("utf-8, iso-8859-1;q=0.5", acceptsOffer))
-	utils.AssertEqual(t, "", getOffer("utf-8, iso-8859-1;q=0.5", acceptsOffer, "ascii"))
-	utils.AssertEqual(t, "utf-8", getOffer("utf-8, iso-8859-1;q=0.5", acceptsOffer, "utf-8"))
-	utils.AssertEqual(t, "iso-8859-1", getOffer("utf-8;q=0, iso-8859-1;q=0.5", acceptsOffer, "utf-8", "iso-8859-1"))
-
-	utils.AssertEqual(t, "deflate", getOffer("gzip, deflate", acceptsOffer, "deflate"))
-	utils.AssertEqual(t, "", getOffer("gzip, deflate;q=0", acceptsOffer, "deflate"))
+	require.Equal(t, "", getOffer("hello", acceptsOffer))
+	require.Equal(t, "1", getOffer("", acceptsOffer, "1"))
+	require.Equal(t, "", getOffer("2", acceptsOffer, "1"))
+
+	require.Equal(t, "", getOffer("", acceptsOfferType))
+	require.Equal(t, "", getOffer("text/html", acceptsOfferType))
+	require.Equal(t, "", getOffer("text/html", acceptsOfferType, "application/json"))
+	require.Equal(t, "", getOffer("text/html;q=0", acceptsOfferType, "text/html"))
+	require.Equal(t, "", getOffer("application/json, */*; q=0", acceptsOfferType, "image/png"))
+	require.Equal(t, "application/xml", getOffer("text/html,application/xhtml+xml,application/xml;q=0.9,*/*;q=0.8", acceptsOfferType, "application/xml", "application/json"))
+	require.Equal(t, "text/html", getOffer("text/html,application/xhtml+xml,application/xml;q=0.9,*/*;q=0.8", acceptsOfferType, "text/html"))
+	require.Equal(t, "application/pdf", getOffer("text/plain;q=0,application/pdf;q=0.9,*/*;q=0.000", acceptsOfferType, "application/pdf", "application/json"))
+	require.Equal(t, "application/pdf", getOffer("text/plain;q=0,application/pdf;q=0.9,*/*;q=0.000", acceptsOfferType, "application/pdf", "application/json"))
+
+	require.Equal(t, "", getOffer("utf-8, iso-8859-1;q=0.5", acceptsOffer))
+	require.Equal(t, "", getOffer("utf-8, iso-8859-1;q=0.5", acceptsOffer, "ascii"))
+	require.Equal(t, "utf-8", getOffer("utf-8, iso-8859-1;q=0.5", acceptsOffer, "utf-8"))
+	require.Equal(t, "iso-8859-1", getOffer("utf-8;q=0, iso-8859-1;q=0.5", acceptsOffer, "utf-8", "iso-8859-1"))
+
+	require.Equal(t, "deflate", getOffer("gzip, deflate", acceptsOffer, "deflate"))
+	require.Equal(t, "", getOffer("gzip, deflate;q=0", acceptsOffer, "deflate"))
 }
 
 func Benchmark_Utils_GetOffer(b *testing.B) {
@@ -125,7 +76,7 @@
 		{spec: "text/plain", quality: 1, specificity: 3, order: 10},
 	}
 	sortAcceptedTypes(&acceptedTypes)
-	utils.AssertEqual(t, acceptedTypes, []acceptedType{
+	require.Equal(t, acceptedTypes, []acceptedType{
 		{spec: "text/html", quality: 1, specificity: 3, order: 0},
 		{spec: "application/xml", quality: 1, specificity: 3, order: 4},
 		{spec: "application/pdf", quality: 1, specificity: 3, order: 5},
@@ -149,9 +100,9 @@
 		acceptedTypes[2] = acceptedType{spec: "*/*", quality: 0.1, specificity: 1, order: 2}
 		sortAcceptedTypes(&acceptedTypes)
 	}
-	utils.AssertEqual(b, "text/html", acceptedTypes[0].spec)
-	utils.AssertEqual(b, "text/*", acceptedTypes[1].spec)
-	utils.AssertEqual(b, "*/*", acceptedTypes[2].spec)
+	require.Equal(b, "text/html", acceptedTypes[0].spec)
+	require.Equal(b, "text/*", acceptedTypes[1].spec)
+	require.Equal(b, "*/*", acceptedTypes[2].spec)
 }
 
 // go test -v -run=^$ -bench=Benchmark_Utils_SortAcceptedTypes_Unsorted -benchmem -count=4
@@ -171,7 +122,7 @@
 		acceptedTypes[10] = acceptedType{spec: "text/plain", quality: 1, specificity: 3, order: 10}
 		sortAcceptedTypes(&acceptedTypes)
 	}
-	utils.AssertEqual(b, acceptedTypes, []acceptedType{
+	require.Equal(b, acceptedTypes, []acceptedType{
 		{spec: "text/html", quality: 1, specificity: 3, order: 0},
 		{spec: "application/xml", quality: 1, specificity: 3, order: 4},
 		{spec: "application/pdf", quality: 1, specificity: 3, order: 5},
@@ -186,59 +137,6 @@
 	})
 }
 
-// go test -v -run=^$ -bench=Benchmark_App_ETag -benchmem -count=4
-func Benchmark_Utils_ETag(b *testing.B) {
-	app := New()
-	c := app.AcquireCtx(&fasthttp.RequestCtx{})
-	defer app.ReleaseCtx(c)
-	err := c.SendString("Hello, World!")
-	utils.AssertEqual(b, nil, err)
-	for n := 0; n < b.N; n++ {
-		setETag(c, false)
-	}
-	utils.AssertEqual(b, `"13-1831710635"`, string(c.Response().Header.Peek(HeaderETag)))
-}
-
-// go test -v -run=Test_Utils_ETag_Weak -count=1
-func Test_Utils_ETag_Weak(t *testing.T) {
-	t.Parallel()
-	app := New()
-	t.Run("Set Weak", func(t *testing.T) {
-		t.Parallel()
-		c := app.AcquireCtx(&fasthttp.RequestCtx{})
-		defer app.ReleaseCtx(c)
-		err := c.SendString("Hello, World!")
-		utils.AssertEqual(t, nil, err)
-		setETag(c, true)
-		utils.AssertEqual(t, `W/"13-1831710635"`, string(c.Response().Header.Peek(HeaderETag)))
-	})
-
-	t.Run("Match Weak ETag", func(t *testing.T) {
-		t.Parallel()
-		c := app.AcquireCtx(&fasthttp.RequestCtx{})
-		defer app.ReleaseCtx(c)
-		err := c.SendString("Hello, World!")
-		utils.AssertEqual(t, nil, err)
-		c.Request().Header.Set(HeaderIfNoneMatch, `W/"13-1831710635"`)
-		setETag(c, true)
-		utils.AssertEqual(t, 304, c.Response().StatusCode())
-		utils.AssertEqual(t, "", string(c.Response().Header.Peek(HeaderETag)))
-		utils.AssertEqual(t, "", string(c.Response().Body()))
-	})
-
-	t.Run("Not Match Weak ETag", func(t *testing.T) {
-		t.Parallel()
-		c := app.AcquireCtx(&fasthttp.RequestCtx{})
-		defer app.ReleaseCtx(c)
-		err := c.SendString("Hello, World!")
-		utils.AssertEqual(t, nil, err)
-		c.Request().Header.Set(HeaderIfNoneMatch, `W/"13-1831710635xx"`)
-		setETag(c, true)
-		utils.AssertEqual(t, `W/"13-1831710635"`, string(c.Response().Header.Peek(HeaderETag)))
-	})
-}
-
->>>>>>> e91b02b3
 func Test_Utils_UniqueRouteStack(t *testing.T) {
 	t.Parallel()
 	route1 := &Route{}
@@ -332,15 +230,6 @@
 	}
 }
 
-<<<<<<< HEAD
-func Test_Utils_GetOffset(t *testing.T) {
-	require.Equal(t, "", getOffer("hello"))
-	require.Equal(t, "1", getOffer("", "1"))
-	require.Equal(t, "", getOffer("2", "1"))
-}
-
-=======
->>>>>>> e91b02b3
 func Test_Utils_TestConn_Deadline(t *testing.T) {
 	t.Parallel()
 	conn := &testConn{}
