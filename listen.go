--- conflicted
+++ resolved
@@ -32,7 +32,6 @@
  / __/ / / /_/ /  __/ /    
 /_/   /_/_.___/\___/_/     %s`
 
-<<<<<<< HEAD
 // ListenConfig is a struct to customize startup of Fiber.
 //
 // TODO: Add timeout for graceful shutdown.
@@ -116,11 +115,6 @@
 				log.Fatalf("shutdown: %v", err)
 			},
 		}
-=======
-	// Print startup message
-	if !app.config.DisableStartupMessage {
-		app.startupMessage(ln.Addr().String(), getTLSConfig(ln) != nil, "")
->>>>>>> 61a33361
 	}
 
 	cfg := config[0]
@@ -128,16 +122,10 @@
 		cfg.ListenerNetwork = NetworkTCP4
 	}
 
-<<<<<<< HEAD
 	if cfg.OnShutdownError == nil {
 		cfg.OnShutdownError = func(err error) {
 			log.Fatalf("shutdown: %v", err)
 		}
-=======
-	// Prefork is not supported for custom listeners
-	if app.config.Prefork {
-		log.Printf("[Warning] Prefork isn't supported for custom listeners.\n")
->>>>>>> 61a33361
 	}
 
 	return cfg
@@ -148,7 +136,6 @@
 //
 //	app.Listen(":8080")
 //	app.Listen("127.0.0.1:8080")
-<<<<<<< HEAD
 //	app.Listen(":8080", ListenConfig{EnablePrefork: true})
 func (app *App) Listen(addr string, config ...ListenConfig) error {
 	cfg := listenConfigDefault(config...)
@@ -160,19 +147,6 @@
 		if err != nil {
 			return fmt.Errorf("tls: cannot load TLS key pair from certFile=%q and keyFile=%q: %s", cfg.CertFile, cfg.CertKeyFile, err)
 		}
-=======
-func (app *App) Listen(addr string) error {
-	// Start prefork
-	if app.config.Prefork {
-		return app.prefork(app.config.Network, addr, nil)
-	}
-
-	// Setup listener
-	ln, err := net.Listen(app.config.Network, addr)
-	if err != nil {
-		return fmt.Errorf("failed to listen: %w", err)
-	}
->>>>>>> 61a33361
 
 		tlsHandler := &TLSHandler{}
 		tlsConfig = &tls.Config{
@@ -200,15 +174,8 @@
 		app.SetTLSHandler(tlsHandler)
 	}
 
-<<<<<<< HEAD
 	if cfg.TLSConfigFunc != nil {
 		cfg.TLSConfigFunc(tlsConfig)
-=======
-	// Set TLS config with handler
-	cert, err := tls.LoadX509KeyPair(certFile, keyFile)
-	if err != nil {
-		return fmt.Errorf("tls: cannot load TLS key pair from certFile=%q and keyFile=%q: %w", certFile, keyFile, err)
->>>>>>> 61a33361
 	}
 
 	// Graceful shutdown
@@ -251,7 +218,6 @@
 func (app *App) Listener(ln net.Listener, config ...ListenConfig) error {
 	cfg := listenConfigDefault(config...)
 
-<<<<<<< HEAD
 	// Graceful shutdown
 	if cfg.GracefulContext != nil {
 		ctx, cancel := context.WithCancel(cfg.GracefulContext)
@@ -271,16 +237,6 @@
 		if err := cfg.BeforeServeFunc(app); err != nil {
 			return err
 		}
-=======
-	cert, err := tls.LoadX509KeyPair(certFile, keyFile)
-	if err != nil {
-		return fmt.Errorf("tls: cannot load TLS key pair from certFile=%q and keyFile=%q: %w", certFile, keyFile, err)
-	}
-
-	clientCACert, err := os.ReadFile(filepath.Clean(clientCertFile))
-	if err != nil {
-		return fmt.Errorf("failed to read file: %w", err)
->>>>>>> 61a33361
 	}
 
 	// Prefork is not supported for custom listeners
@@ -302,15 +258,8 @@
 		listener, err = net.Listen(cfg.ListenerNetwork, addr)
 	}
 
-<<<<<<< HEAD
 	if cfg.ListenerAddrFunc != nil {
 		cfg.ListenerAddrFunc(listener.Addr())
-=======
-	// Setup listener
-	ln, err := tls.Listen(app.config.Network, addr, config)
-	if err != nil {
-		return fmt.Errorf("failed to listen: %w", err)
->>>>>>> 61a33361
 	}
 
 	return listener, err
@@ -319,7 +268,7 @@
 func (app *App) printMessages(cfg ListenConfig, ln net.Listener) {
 	// Print startup message
 	if !cfg.DisableStartupMessage {
-		app.startupMessage(ln.Addr().String(), getTlsConfig(ln) != nil, "", cfg)
+		app.startupMessage(ln.Addr().String(), getTLSConfig(ln) != nil, "", cfg)
 	}
 
 	// Print routes
@@ -329,11 +278,7 @@
 }
 
 // startupMessage prepares the startup message with the handler number, port, address and other information
-<<<<<<< HEAD
 func (app *App) startupMessage(addr string, tls bool, pids string, cfg ListenConfig) {
-=======
-func (app *App) startupMessage(addr string, tls bool, pids string) { //nolint: revive // Accepting a bool param is fine here
->>>>>>> 61a33361
 	// ignore child processes
 	if IsChild() {
 		return
@@ -342,57 +287,6 @@
 	// Alias colors
 	colors := app.config.ColorScheme
 
-<<<<<<< HEAD
-=======
-	value := func(s string, width int) string {
-		pad := width - len(s)
-		str := ""
-		for i := 0; i < pad; i++ {
-			str += "."
-		}
-		if s == "Disabled" {
-			str += " " + s
-		} else {
-			str += fmt.Sprintf(" %s%s%s", colors.Cyan, s, colors.Black)
-		}
-		return str
-	}
-
-	center := func(s string, width int) string {
-		const padDiv = 2
-		pad := strconv.Itoa((width - len(s)) / padDiv)
-		str := fmt.Sprintf("%"+pad+"s", " ")
-		str += s
-		str += fmt.Sprintf("%"+pad+"s", " ")
-		if len(str) < width {
-			str += " "
-		}
-		return str
-	}
-
-	centerValue := func(s string, width int) string {
-		const padDiv = 2
-		pad := strconv.Itoa((width - runewidth.StringWidth(s)) / padDiv)
-		str := fmt.Sprintf("%"+pad+"s", " ")
-		str += fmt.Sprintf("%s%s%s", colors.Cyan, s, colors.Black)
-		str += fmt.Sprintf("%"+pad+"s", " ")
-		if runewidth.StringWidth(s)-10 < width && runewidth.StringWidth(s)%2 == 0 {
-			// add an ending space if the length of str is even and str is not too long
-			str += " "
-		}
-		return str
-	}
-
-	pad := func(s string, width int) string {
-		toAdd := width - len(s)
-		str := s
-		for i := 0; i < toAdd; i++ {
-			str += " "
-		}
-		return str
-	}
-
->>>>>>> 61a33361
 	host, port := parseAddr(addr)
 	if host == "" {
 		if cfg.ListenerNetwork == NetworkTCP6 {
@@ -417,7 +311,6 @@
 		procs = "1"
 	}
 
-<<<<<<< HEAD
 	out := colorable.NewColorableStdout()
 	if os.Getenv("TERM") == "dumb" || os.Getenv("NO_COLOR") == "1" || (!isatty.IsTerminal(os.Stdout.Fd()) && !isatty.IsCygwinTerminal(os.Stdout.Fd())) {
 		out = colorable.NewNonColorable(os.Stdout)
@@ -435,41 +328,6 @@
 			"%sINFO%s Server started on %s%s%s\n",
 			colors.Green, colors.Reset, colors.Blue, fmt.Sprintf("%s://%s:%s", scheme, host, port), colors.Reset)
 	}
-=======
-	const lineLen = 49
-	mainLogo := colors.Black + " ┌───────────────────────────────────────────────────┐\n"
-	if app.config.AppName != "" {
-		mainLogo += " │ " + centerValue(app.config.AppName, lineLen) + " │\n"
-	}
-	mainLogo += " │ " + centerValue("Fiber v"+Version, lineLen) + " │\n"
-
-	if host == "0.0.0.0" {
-		mainLogo += " │ " + center(fmt.Sprintf("%s://127.0.0.1:%s", scheme, port), lineLen) + " │\n" +
-			" │ " + center(fmt.Sprintf("(bound on host 0.0.0.0 and port %s)", port), lineLen) + " │\n"
-	} else {
-		mainLogo += " │ " + center(fmt.Sprintf("%s://%s:%s", scheme, host, port), lineLen) + " │\n"
-	}
-
-	mainLogo += fmt.Sprintf(
-		" │                                                   │\n"+
-			" │ Handlers %s  Processes %s │\n"+
-			" │ Prefork .%s  PID ....%s │\n"+
-			" └───────────────────────────────────────────────────┘"+
-			colors.Reset,
-		value(strconv.Itoa(int(app.handlersCount)), 14), value(procs, 12),
-		value(isPrefork, 14), value(strconv.Itoa(os.Getpid()), 14),
-	)
-
-	var childPidsLogo string
-	if app.config.Prefork {
-		var childPidsTemplate string
-		childPidsTemplate += "%s"
-		childPidsTemplate += " ┌───────────────────────────────────────────────────┐\n%s"
-		childPidsTemplate += " └───────────────────────────────────────────────────┘"
-		childPidsTemplate += "%s"
-
-		newLine := " │ %s%s%s │"
->>>>>>> 61a33361
 
 	if app.config.AppName != "" {
 		_, _ = fmt.Fprintf(out, "%sINFO%s Application name: %s%s%s\n", colors.Green, colors.Reset, colors.Blue, app.config.AppName, colors.Reset)
@@ -494,7 +352,6 @@
 			}
 		}
 
-<<<<<<< HEAD
 		_, _ = fmt.Fprintf(out, "%sINFO%s Child PIDs: %s", colors.Green, colors.Reset, colors.Blue)
 		totalPids := len(pidSlice)
 		rowTotalPidCount := 10
@@ -503,32 +360,6 @@
 			end := i + rowTotalPidCount
 			if end > totalPids {
 				end = totalPids
-=======
-		var lines []string
-		thisLine := "Child PIDs ... "
-		var itemsOnThisLine []string
-
-		const maxLineLen = 49
-
-		addLine := func() {
-			lines = append(lines,
-				fmt.Sprintf(
-					newLine,
-					colors.Black,
-					thisLine+colors.Cyan+pad(strings.Join(itemsOnThisLine, ", "), maxLineLen-len(thisLine)),
-					colors.Black,
-				),
-			)
-		}
-
-		for _, pid := range pidSlice {
-			if len(thisLine+strings.Join(append(itemsOnThisLine, pid), ", ")) > maxLineLen {
-				addLine()
-				thisLine = ""
-				itemsOnThisLine = []string{pid}
-			} else {
-				itemsOnThisLine = append(itemsOnThisLine, pid)
->>>>>>> 61a33361
 			}
 			for n, pid := range pidSlice[start:end] {
 				_, _ = fmt.Fprintf(out, "%s", pid)
@@ -586,8 +417,7 @@
 		_, _ = fmt.Fprintf(w, "%s%s\t%s| %s%s\t%s| %s%s\t%s| %s%s\n", colors.Blue, route.method, colors.White, colors.Green, route.path, colors.White, colors.Cyan, route.name, colors.White, colors.Yellow, route.handlers)
 	}
 
-<<<<<<< HEAD
-	_ = w.Flush()
+	_ = w.Flush() //nolint:errcheck // It is fine to ignore the error here
 }
 
 // shutdown goroutine
@@ -601,7 +431,4 @@
 	if success := cfg.OnShutdownSuccess; success != nil {
 		success()
 	}
-=======
-	_ = w.Flush() //nolint:errcheck // It is fine to ignore the error here
->>>>>>> 61a33361
 }