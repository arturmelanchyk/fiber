--- conflicted
+++ resolved
@@ -276,88 +276,6 @@
 	return body
 }
 
-<<<<<<< HEAD
-=======
-func decoderBuilder(parserConfig ParserConfig) interface{} {
-	decoder := schema.NewDecoder()
-	decoder.IgnoreUnknownKeys(parserConfig.IgnoreUnknownKeys)
-	if parserConfig.SetAliasTag != "" {
-		decoder.SetAliasTag(parserConfig.SetAliasTag)
-	}
-	for _, v := range parserConfig.ParserType {
-		decoder.RegisterConverter(reflect.ValueOf(v.Customtype).Interface(), v.Converter)
-	}
-	decoder.ZeroEmpty(parserConfig.ZeroEmpty)
-	return decoder
-}
-
-// BodyParser binds the request body to a struct.
-// It supports decoding the following content types based on the Content-Type header:
-// application/json, application/xml, application/x-www-form-urlencoded, multipart/form-data
-// All JSON extenstion mime types are supported (eg. application/problem+json)
-// If none of the content types above are matched, it will return a ErrUnprocessableEntity error
-func (c *Ctx) BodyParser(out interface{}) error {
-	// Get content-type
-	ctype := utils.ToLower(c.app.getString(c.fasthttp.Request.Header.ContentType()))
-
-	ctype = utils.ParseVendorSpecificContentType(ctype)
-
-	// Only use ctype string up to and excluding byte ';'
-	ctypeEnd := strings.IndexByte(ctype, ';')
-	if ctypeEnd != -1 {
-		ctype = ctype[:ctypeEnd]
-	}
-
-	// Parse body accordingly
-	if strings.HasSuffix(ctype, "json") {
-		return c.app.config.JSONDecoder(c.Body(), out)
-	}
-	if strings.HasPrefix(ctype, MIMEApplicationForm) {
-		data := make(map[string][]string)
-		var err error
-
-		c.fasthttp.PostArgs().VisitAll(func(key, val []byte) {
-			if err != nil {
-				return
-			}
-
-			k := c.app.getString(key)
-			v := c.app.getString(val)
-
-			if strings.Contains(k, "[") {
-				k, err = parseParamSquareBrackets(k)
-			}
-
-			if c.app.config.EnableSplittingOnParsers && strings.Contains(v, ",") && equalFieldType(out, reflect.Slice, k, bodyTag) {
-				values := strings.Split(v, ",")
-				for i := 0; i < len(values); i++ {
-					data[k] = append(data[k], values[i])
-				}
-			} else {
-				data[k] = append(data[k], v)
-			}
-		})
-
-		return c.parseToStruct(bodyTag, out, data)
-	}
-	if strings.HasPrefix(ctype, MIMEMultipartForm) {
-		data, err := c.fasthttp.MultipartForm()
-		if err != nil {
-			return err
-		}
-		return c.parseToStruct(bodyTag, out, data.Value)
-	}
-	if strings.HasPrefix(ctype, MIMETextXML) || strings.HasPrefix(ctype, MIMEApplicationXML) {
-		if err := xml.Unmarshal(c.Body(), out); err != nil {
-			return fmt.Errorf("failed to unmarshal: %w", err)
-		}
-		return nil
-	}
-	// No suitable content type found
-	return ErrUnprocessableEntity
-}
-
->>>>>>> fa30b4e9
 // ClearCookie expires a specific cookie by key on the client side.
 // If no key is provided it expires all cookies that came with the request.
 func (c *DefaultCtx) ClearCookie(key ...string) {
@@ -817,15 +735,10 @@
 // Array and slice values encode as JSON arrays,
 // except that []byte encodes as a base64-encoded string,
 // and a nil slice encodes as the null JSON value.
-<<<<<<< HEAD
-// This method also sets the content header to application/json.
-func (c *DefaultCtx) JSON(data any) error {
-=======
 // If the ctype parameter is given, this method will set the
 // Content-Type header equal to ctype. If ctype is not given,
 // The Content-Type header will be set to application/json.
-func (c *Ctx) JSON(data interface{}, ctype ...string) error {
->>>>>>> fa30b4e9
+func (c *DefaultCtx) JSON(data any, ctype ...string) error {
 	raw, err := c.app.config.JSONEncoder(data)
 	if err != nil {
 		return err
@@ -1188,16 +1101,11 @@
 }
 
 // Range returns a struct containing the type and a slice of ranges.
-<<<<<<< HEAD
 func (c *DefaultCtx) Range(size int) (Range, error) {
-	var rangeData Range
-=======
-func (c *Ctx) Range(size int) (Range, error) {
 	var (
 		rangeData Range
 		ranges    string
 	)
->>>>>>> fa30b4e9
 	rangeStr := c.Get(HeaderRange)
 
 	i := strings.IndexByte(rangeStr, '=')
